--- conflicted
+++ resolved
@@ -21,17 +21,14 @@
 	"crypto/tls"
 	"flag"
 	"fmt"
-<<<<<<< HEAD
 	"net/http"
-=======
-	"github.com/grafana-operator/grafana-operator/v4/controllers/grafanadashboardfolder"
->>>>>>> e40bcf51
 	"os"
 	"runtime"
 	"strconv"
 	"strings"
 	"time"
 
+	"github.com/grafana-operator/grafana-operator/v4/controllers/grafanadashboardfolder"
 	"github.com/grafana-operator/grafana-operator/v4/controllers/grafananotificationchannel"
 	"sigs.k8s.io/controller-runtime/pkg/log/zap"
 
@@ -269,7 +266,17 @@
 		os.Exit(1)
 	}
 
-<<<<<<< HEAD
+	log.Log.Info("SetupWithManager GrafanaFolder.")
+	if err = (&grafanadashboardfolder.GrafanaDashboardFolderReconciler{
+		Client: mgr.GetClient(),
+		Log:    ctrl.Log.WithName("controllers").WithName("GrafanaDashboardFolder"),
+		Scheme: mgr.GetScheme(),
+	}).SetupWithManager(mgr); err != nil {
+		setupLog.Error(err, "unable to create controller", "controller", "GrafanaDashboardFolder")
+		os.Exit(1)
+	}
+
+	log.Log.Info("SetupWithManager GrafanaDatasource.")
 	dataSourceReconciler := &grafanadatasource.GrafanaDatasourceReconciler{
 		Client: mgr.GetClient(),
 		Transport: &http.Transport{
@@ -277,21 +284,6 @@
 				InsecureSkipVerify: true, //nolint:gosec
 			},
 		},
-=======
-	log.Log.Info("SetupWithManager GrafanaFolder.")
-	if err = (&grafanadashboardfolder.GrafanaDashboardFolderReconciler{
-		Client: mgr.GetClient(),
-		Log:    ctrl.Log.WithName("controllers").WithName("GrafanaDashboardFolder"),
-		Scheme: mgr.GetScheme(),
-	}).SetupWithManager(mgr); err != nil {
-		setupLog.Error(err, "unable to create controller", "controller", "GrafanaDashboardFolder")
-		os.Exit(1)
-	}
-
-	log.Log.Info("SetupWithManager GrafanaDatasource.")
-	if err = (&grafanadatasource.GrafanaDatasourceReconciler{
-		Client:   mgr.GetClient(),
->>>>>>> e40bcf51
 		Context:  ctx,
 		Cancel:   cancel,
 		Logger:   ctrl.Log.WithName("controllers").WithName("GrafanaDatasource"),
