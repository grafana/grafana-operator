--- conflicted
+++ resolved
@@ -129,16 +129,13 @@
 	return out
 }
 
-<<<<<<< HEAD
 // GrafanaNotificationPolicyStatus defines the observed state of GrafanaNotificationPolicy
 type GrafanaNotificationPolicyStatus struct {
-	Conditions []metav1.Condition `json:"conditions"`
+	GrafanaCommonStatus
 
 	DiscoveredRoutes *[]string `json:"discoveredRoutes,omitempty"`
 }
 
-=======
->>>>>>> 8bdd1406
 //+kubebuilder:object:root=true
 //+kubebuilder:subresource:status
 
@@ -151,7 +148,7 @@
 	metav1.ObjectMeta `json:"metadata,omitempty"`
 
 	Spec   GrafanaNotificationPolicySpec `json:"spec,omitempty"`
-	Status GrafanaCommonStatus           `json:"status,omitempty"`
+	Status GrafanaNotificationPolicyStatus `json:"status,omitempty"`
 }
 
 func (np *GrafanaNotificationPolicy) NamespacedResource() string {
