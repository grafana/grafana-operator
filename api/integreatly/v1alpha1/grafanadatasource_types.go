/*
Copyright 2021.

Licensed under the Apache License, Version 2.0 (the "License");
you may not use this file except in compliance with the License.
You may obtain a copy of the License at

    http://www.apache.org/licenses/LICENSE-2.0

Unless required by applicable law or agreed to in writing, software
distributed under the License is distributed on an "AS IS" BASIS,
WITHOUT WARRANTIES OR CONDITIONS OF ANY KIND, either express or implied.
See the License for the specific language governing permissions and
limitations under the License.
*/

package v1alpha1

import (
	"fmt"
	"strings"

	metav1 "k8s.io/apimachinery/pkg/apis/meta/v1"
)

// EDIT THIS FILE!  THIS IS SCAFFOLDING FOR YOU TO OWN!
// NOTE: json tags are required.  Any new fields you add must have json tags for the fields to be serialized.

// GrafanaDataSourceSpec defines the desired state of GrafanaDataSource
type GrafanaDataSourceSpec struct {
	Datasources []GrafanaDataSourceFields `json:"datasources"`
	Name        string                    `json:"name"`
}

// GrafanaDatasourceStatus defines the observed state of GrafanaDatasource

type GrafanaDataSourceStatus struct {
	Phase   StatusPhase `json:"phase"`
	Message string      `json:"message"`
}

// +k8s:deepcopy-gen:interfaces=k8s.io/apimachinery/pkg/runtime.Object

// +kubebuilder:object:root=true
// +kubebuilder:subresource:status

// GrafanaDataSource is the Schema for the grafanadatasources API
type GrafanaDataSource struct {
	metav1.TypeMeta   `json:",inline"`
	metav1.ObjectMeta `json:"metadata,omitempty"`

	Spec   GrafanaDataSourceSpec   `json:"spec,omitempty"`
	Status GrafanaDataSourceStatus `json:"status,omitempty"`
}

// +k8s:deepcopy-gen:interfaces=k8s.io/apimachinery/pkg/runtime.Object

// GrafanaDataSourceList contains a list of GrafanaDataSource
// +kubebuilder:object:root=true
type GrafanaDataSourceList struct {
	metav1.TypeMeta `json:",inline"`
	metav1.ListMeta `json:"metadata,omitempty"`
	Items           []GrafanaDataSource `json:"items"`
}

type GrafanaDataSourceFields struct {
	Name              string                          `json:"name"`
	Type              string                          `json:"type"`
	Uid               string                          `json:"uid,omitempty"`
	Access            string                          `json:"access,omitempty"`
	OrgId             int                             `json:"orgId,omitempty"`
	Url               string                          `json:"url,omitempty"`
	Password          string                          `json:"password,omitempty"`
	User              string                          `json:"user,omitempty"`
	Database          string                          `json:"database,omitempty"`
	BasicAuth         bool                            `json:"basicAuth,omitempty"`
	BasicAuthUser     string                          `json:"basicAuthUser,omitempty"`
	BasicAuthPassword string                          `json:"basicAuthPassword,omitempty"`
	WithCredentials   bool                            `json:"withCredentials,omitempty"`
	IsDefault         bool                            `json:"isDefault,omitempty"`
	JsonData          GrafanaDataSourceJsonData       `json:"jsonData,omitempty"`
	SecureJsonData    GrafanaDataSourceSecureJsonData `json:"secureJsonData,omitempty"`
	Version           int                             `json:"version,omitempty"`
	Editable          bool                            `json:"editable,omitempty"`
}

// GrafanaDataSourceJsonData contains the most common json options
// See https://grafana.com/docs/administration/provisioning/#datasources
type GrafanaDataSourceJsonData struct {
	OauthPassThru           bool   `json:"oauthPassThru,omitempty"`
	TlsAuth                 bool   `json:"tlsAuth,omitempty"`
	TlsAuthWithCACert       bool   `json:"tlsAuthWithCACert,omitempty"`
	TlsSkipVerify           bool   `json:"tlsSkipVerify,omitempty"`
	GraphiteVersion         string `json:"graphiteVersion,omitempty"`
	TimeInterval            string `json:"timeInterval,omitempty"`
	EsVersion               string `json:"esVersion,omitempty"`
	TimeField               string `json:"timeField,omitempty"`
	Interval                string `json:"interval,omitempty"`
	LogMessageField         string `json:"logMessageField,omitempty"`
	LogLevelField           string `json:"logLevelField,omitempty"`
	AuthType                string `json:"authType,omitempty"`
	AssumeRoleArn           string `json:"assumeRoleArn,omitempty"`
	DefaultRegion           string `json:"defaultRegion,omitempty"`
	CustomMetricsNamespaces string `json:"customMetricsNamespaces,omitempty"`
	TsdbVersion             string `json:"tsdbVersion,omitempty"`
	TsdbResolution          string `json:"tsdbResolution,omitempty"`
	Sslmode                 string `json:"sslmode,omitempty"`
	Encrypt                 string `json:"encrypt,omitempty"`
	PostgresVersion         int    `json:"postgresVersion,omitempty"`
	Timescaledb             bool   `json:"timescaledb,omitempty"`
	MaxOpenConns            int    `json:"maxOpenConns,omitempty"`
	MaxIdleConns            int    `json:"maxIdleConns,omitempty"`
	ConnMaxLifetime         int    `json:"connMaxLifetime,omitempty"`
	// Useful fields for clickhouse datasource
	// See https://github.com/Vertamedia/clickhouse-grafana/tree/master/dist/README.md#configure-the-datasource-with-provisioning
	// See https://github.com/Vertamedia/clickhouse-grafana/tree/master/src/datasource.ts#L44
	AddCorsHeader               bool   `json:"addCorsHeader,omitempty"`
	DefaultDatabase             string `json:"defaultDatabase,omitempty"`
	UsePOST                     bool   `json:"usePOST,omitempty"`
	UseYandexCloudAuthorization bool   `json:"useYandexCloudAuthorization,omitempty"`
	XHeaderUser                 string `json:"xHeaderUser,omitempty"`
	XHeaderKey                  string `json:"xHeaderKey,omitempty"`
	// Custom HTTP headers for datasources
	// See https://grafana.com/docs/grafana/latest/administration/provisioning/#datasources
	HTTPHeaderName1 string `json:"httpHeaderName1,omitempty"`
	HTTPHeaderName2 string `json:"httpHeaderName2,omitempty"`
	HTTPHeaderName3 string `json:"httpHeaderName3,omitempty"`
	HTTPHeaderName4 string `json:"httpHeaderName4,omitempty"`
	HTTPHeaderName5 string `json:"httpHeaderName5,omitempty"`
	HTTPHeaderName6 string `json:"httpHeaderName6,omitempty"`
	HTTPHeaderName7 string `json:"httpHeaderName7,omitempty"`
	HTTPHeaderName8 string `json:"httpHeaderName8,omitempty"`
	HTTPHeaderName9 string `json:"httpHeaderName9,omitempty"`
	// Fields for Stackdriver data sources
	TokenUri           string `json:"tokenUri,omitempty"`
	ClientEmail        string `json:"clientEmail,omitempty"`
	AuthenticationType string `json:"authenticationType,omitempty"`
	DefaultProject     string `json:"defaultProject,omitempty"`
	// Fields for Azure data sources
	AppInsightsAppId             string `json:"appInsightsAppId,omitempty"`
	AzureLogAnalyticsSameAs      string `json:"azureLogAnalyticsSameAs,omitempty"`
	ClientId                     string `json:"clientId,omitempty"`
	ClusterURL                   string `json:"clusterUrl,omitempty"`
	CloudName                    string `json:"cloudName,omitempty"`
	LogAnalyticsDefaultWorkspace string `json:"logAnalyticsDefaultWorkspace,omitempty"`
	LogAnalyticsClientId         string `json:"logAnalyticsClientId,omitempty"`
	LogAnalyticsSubscriptionId   string `json:"logAnalyticsSubscriptionId,omitempty"`
	LogAnalyticsTenantId         string `json:"logAnalyticsTenantId,omitempty"`
	SubscriptionId               string `json:"subscriptionId,omitempty"`
	TenantId                     string `json:"tenantId,omitempty"`
	// Fields for InfluxDB data sources
	HTTPMode      string `json:"httpMode,omitempty"`
	Version       string `json:"version,omitempty"`
	Organization  string `json:"organization,omitempty"`
	DefaultBucket string `json:"defaultBucket,omitempty"`
	// Fields for Loki data sources
	MaxLines      int                                  `json:"maxLines,omitempty"`
	DerivedFields []GrafanaDataSourceJsonDerivedFields `json:"derivedFields,omitempty"`
	// Fields for Prometheus data sources
	CustomQueryParameters       string                                             `json:"customQueryParameters,omitempty"`
	HTTPMethod                  string                                             `json:"httpMethod,omitempty"`
	ExemplarTraceIdDestinations []GrafanaDataSourceJsonExemplarTraceIdDestinations `json:"exemplarTraceIdDestinations,omitempty"`
	// Fields for tracing data sources
	TracesToLogs GrafanaDataSourceJsonTracesToLogs `json:"tracesToLogs,omitempty"`
	ServiceMap   GrafanaDataSourceJsonServiceMap   `json:"serviceMap,omitempty"`
	NodeGraph    GrafanaDatasourceJsonNodeGraph    `json:"nodeGraph,omitempty"`
	Search       GrafanaDataSourceJsonSearch       `json:"search,omitempty"`
	// Fields for Github data sources
	GithubUrl string `json:"githubUrl,omitempty"`
	// Fields for Alertmanager data sources
	Implementation string `json:"implementation,omitempty"`
	// Fields for AWS Prometheus data sources
	SigV4Auth          bool   `json:"sigV4Auth,omitempty"`
	SigV4AuthType      string `json:"sigV4AuthType,omitempty"`
	SigV4ExternalId    string `json:"sigV4ExternalId,omitempty"`
	SigV4AssumeRoleArn string `json:"sigV4AssumeRoleArn,omitempty"`
	SigV4Region        string `json:"sigV4Region,omitempty"`
	SigV4Profile       string `json:"sigV4Profile,omitempty"`
	// Fields for Instana data sources
	// See https://github.com/instana/instana-grafana-datasource/blob/main/provisioning/datasources/datasource.yml
	Url               string `json:"url,omitempty"`
	ApiToken          string `json:"apiToken,omitempty"`
	UseProxy          bool   `json:"useProxy,omitempty"`
	ShowOffline       bool   `json:"showOffline,omitempty"`
	AllowInfraExplore bool   `json:"allowInfraExplore,omitempty"`
<<<<<<< HEAD
	// Extra field for MySQL data source
	Timezone string `json:"timezone,omitempty"`
=======
	// Fields for Grafana Clickhouse data sources
	Server   string `json:"server,omitempty"`
	Port     int    `json:"port,omitempty"`
	Username string `json:"username,omitempty"`
>>>>>>> 23fae17a
}

type GrafanaDataSourceJsonDerivedFields struct {
	DatasourceUid string `json:"datasourceUid,omitempty"`
	MatcherRegex  string `json:"matcherRegex,omitempty"`
	Name          string `json:"name,omitempty"`
	Url           string `json:"url,omitempty"`
}

type GrafanaDataSourceJsonExemplarTraceIdDestinations struct {
	DatasourceUid   string `json:"datasourceUid,omitempty"`
	Name            string `json:"name,omitempty"`
	Url             string `json:"url,omitempty"`
	UrlDisplayLabel string `json:"urlDisplayLabel,omitempty"`
}

type GrafanaDataSourceJsonTracesToLogs struct {
	DatasourceUid      string   `json:"datasourceUid,omitempty"`
	SpanEndTimeShift   string   `json:"spanEndTimeShift,omitempty"`
	SpanStartTimeShift string   `json:"spanStartTimeShift,omitempty"`
	Tags               []string `json:"tags,omitempty"`
	FilterBySpanId     bool     `json:"filterBySpanID,omitempty"`
	FilterByTraceID    bool     `json:"filterByTraceID,omitempty"`
	LokiSearch         bool     `json:"lokiSearch,omitempty"`
}

type GrafanaDataSourceJsonServiceMap struct {
	DatasourceUid string `json:"datasourceUid,omitempty"`
}

type GrafanaDataSourceJsonSearch struct {
	Hide bool `json:"hide,omitempty"`
}

type GrafanaDatasourceJsonNodeGraph struct {
	Enabled bool `json:"enabled,omitempty"`
}

// GrafanaDataSourceSecureJsonData contains the most common secure json options
// See https://grafana.com/docs/administration/provisioning/#datasources
type GrafanaDataSourceSecureJsonData struct {
	TlsCaCert         string `json:"tlsCACert,omitempty"`
	TlsClientCert     string `json:"tlsClientCert,omitempty"`
	TlsClientKey      string `json:"tlsClientKey,omitempty"`
	Password          string `json:"password,omitempty"`
	BasicAuthPassword string `json:"basicAuthPassword,omitempty"`
	AccessKey         string `json:"accessKey,omitempty"`
	SecretKey         string `json:"secretKey,omitempty"`
	// Custom HTTP headers for datasources
	// See https://grafana.com/docs/grafana/latest/administration/provisioning/#datasources
	HTTPHeaderValue1 string `json:"httpHeaderValue1,omitempty"`
	HTTPHeaderValue2 string `json:"httpHeaderValue2,omitempty"`
	HTTPHeaderValue3 string `json:"httpHeaderValue3,omitempty"`
	HTTPHeaderValue4 string `json:"httpHeaderValue4,omitempty"`
	HTTPHeaderValue5 string `json:"httpHeaderValue5,omitempty"`
	HTTPHeaderValue6 string `json:"httpHeaderValue6,omitempty"`
	HTTPHeaderValue7 string `json:"httpHeaderValue7,omitempty"`
	HTTPHeaderValue8 string `json:"httpHeaderValue8,omitempty"`
	HTTPHeaderValue9 string `json:"httpHeaderValue9,omitempty"`
	// Fields for Stackdriver data sources
	PrivateKey string `json:"privateKey,omitempty"`
	// Fields for Azure data sources
	ClientSecret             string `json:"clientSecret,omitempty"`
	AppInsightsApiKey        string `json:"appInsightsApiKey,omitempty"`
	LogAnalyticsClientSecret string `json:"logAnalyticsClientSecret,omitempty"`
	// Fields for InfluxDB data sources
	Token string `json:"token,omitempty"`
	// Fields for Github data sources
	AccessToken string `json:"accessToken,omitempty"`
	// Fields for AWS data sources
	SigV4AccessKey string `json:"sigV4AccessKey,omitempty"`
	SigV4SecretKey string `json:"sigV4SecretKey,omitempty"`
}

func init() {
	SchemeBuilder.Register(&GrafanaDataSource{}, &GrafanaDataSourceList{})
}

// Filename returns a unique per namespace key of the datasource
func (ds *GrafanaDataSource) Filename() string {
	return fmt.Sprintf("%v_%v.yaml", ds.Namespace, strings.ToLower(ds.Name))
}<|MERGE_RESOLUTION|>--- conflicted
+++ resolved
@@ -183,15 +183,12 @@
 	UseProxy          bool   `json:"useProxy,omitempty"`
 	ShowOffline       bool   `json:"showOffline,omitempty"`
 	AllowInfraExplore bool   `json:"allowInfraExplore,omitempty"`
-<<<<<<< HEAD
 	// Extra field for MySQL data source
 	Timezone string `json:"timezone,omitempty"`
-=======
 	// Fields for Grafana Clickhouse data sources
 	Server   string `json:"server,omitempty"`
 	Port     int    `json:"port,omitempty"`
 	Username string `json:"username,omitempty"`
->>>>>>> 23fae17a
 }
 
 type GrafanaDataSourceJsonDerivedFields struct {
