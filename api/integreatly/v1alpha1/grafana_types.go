package v1alpha1

import (
	v12 "github.com/openshift/api/route/v1"
	appsv1 "k8s.io/api/apps/v1"
	v1 "k8s.io/api/core/v1"
	"k8s.io/apimachinery/pkg/api/resource"
	metav1 "k8s.io/apimachinery/pkg/apis/meta/v1"
)

type StatusPhase string

var (
	NoPhase          StatusPhase
	PhaseReconciling StatusPhase = "reconciling"
	PhaseFailing     StatusPhase = "failing"
)

// GrafanaSpec defines the desired state of Grafana

type GrafanaSpec struct {
	Config                     GrafanaConfig            `json:"config"`
	Containers                 []v1.Container           `json:"containers,omitempty"`
	DashboardLabelSelector     []*metav1.LabelSelector  `json:"dashboardLabelSelector,omitempty"`
	Ingress                    *GrafanaIngress          `json:"ingress,omitempty"`
	InitResources              *v1.ResourceRequirements `json:"initResources,omitempty"`
	Secrets                    []string                 `json:"secrets,omitempty"`
	ConfigMaps                 []string                 `json:"configMaps,omitempty"`
	Service                    *GrafanaService          `json:"service,omitempty"`
	Deployment                 *GrafanaDeployment       `json:"deployment,omitempty"`
	Resources                  *v1.ResourceRequirements `json:"resources,omitempty"`
	ServiceAccount             *GrafanaServiceAccount   `json:"serviceAccount,omitempty"`
	Client                     *GrafanaClient           `json:"client,omitempty"`
	DashboardNamespaceSelector *metav1.LabelSelector    `json:"dashboardNamespaceSelector,omitempty"`
	DataStorage                *GrafanaDataStorage      `json:"dataStorage,omitempty"`
	Jsonnet                    *JsonnetConfig           `json:"jsonnet,omitempty"`
	BaseImage                  string                   `json:"baseImage,omitempty"`
	InitImage                  string                   `json:"initImage,omitempty"`
	LivenessProbeSpec          *LivenessProbeSpec       `json:"livenessProbeSpec,omitempty"`
	ReadinessProbeSpec         *ReadinessProbeSpec      `json:"readinessProbeSpec,omitempty"`
<<<<<<< HEAD
	DBPasswordRef              *v1.SecretKeySelector    `json:"dbpasswordref,omitempty"`
=======

	// DashboardContentCacheDuration sets a default for when a `GrafanaDashboard` resource doesn't specify a `contentCacheDuration`.
	// If left unset or 0 the default behavior is to cache indefinitely.
	DashboardContentCacheDuration *metav1.Duration `json:"dashboardContentCacheDuration,omitempty"`
>>>>>>> e40bcf51
}

type ReadinessProbeSpec struct {
	InitialDelaySeconds *int32 `json:"initialDelaySeconds,omitempty"`
	TimeOutSeconds      *int32 `json:"timeoutSeconds,omitempty"`
	PeriodSeconds       *int32 `json:"periodSeconds,omitempty"`
	SuccessThreshold    *int32 `json:"successThreshold,omitempty"`
	FailureThreshold    *int32 `json:"failureThreshold,omitempty"`
	// URIScheme identifies the scheme used for connection to a host for Get actions. Deprecated in favor of config.server.protocol.
	Scheme v1.URIScheme `json:"scheme,omitempty"`
}
type LivenessProbeSpec struct {
	InitialDelaySeconds *int32 `json:"initialDelaySeconds,omitempty"`
	TimeOutSeconds      *int32 `json:"timeoutSeconds,omitempty"`
	PeriodSeconds       *int32 `json:"periodSeconds,omitempty"`
	SuccessThreshold    *int32 `json:"successThreshold,omitempty"`
	FailureThreshold    *int32 `json:"failureThreshold,omitempty"`
	// URIScheme identifies the scheme used for connection to a host for Get actions. Deprecated in favor of config.server.protocol.
	Scheme v1.URIScheme `json:"scheme,omitempty"`
}

type JsonnetConfig struct {
	LibraryLabelSelector *metav1.LabelSelector `json:"libraryLabelSelector,omitempty"`
}

// GrafanaClient contains the Grafana API client settings
type GrafanaClient struct {
	// +nullable
	TimeoutSeconds *int `json:"timeout,omitempty"`
	// +nullable
	PreferService *bool `json:"preferService,omitempty"`
}

// GrafanaService provides a means to configure the service
type GrafanaService struct {
	Name        string            `json:"name,omitempty"`
	Annotations map[string]string `json:"annotations,omitempty"`
	Labels      map[string]string `json:"labels,omitempty"`
	Type        v1.ServiceType    `json:"type,omitempty"`
	Ports       []v1.ServicePort  `json:"ports,omitempty"`
	ClusterIP   string            `json:"clusterIP,omitempty"`
}

// GrafanaDataStorage provides a means to configure the grafana data storage
type GrafanaDataStorage struct {
	Annotations map[string]string               `json:"annotations,omitempty"`
	Labels      map[string]string               `json:"labels,omitempty"`
	AccessModes []v1.PersistentVolumeAccessMode `json:"accessModes,omitempty"`
	Size        resource.Quantity               `json:"size,omitempty"`
	Class       string                          `json:"class,omitempty"`
	VolumeName  string                          `json:"volumeName,omitempty"`
}

type GrafanaServiceAccount struct {
	Skip             *bool                     `json:"skip,omitempty"`
	Annotations      map[string]string         `json:"annotations,omitempty"`
	Labels           map[string]string         `json:"labels,omitempty"`
	ImagePullSecrets []v1.LocalObjectReference `json:"imagePullSecrets,omitempty"`
}

// GrafanaDeployment provides a means to configure the deployment
type GrafanaDeployment struct {
	Annotations map[string]string `json:"annotations,omitempty"`
	Labels      map[string]string `json:"labels,omitempty"`
	// +nullable
	Replicas                      *int32                 `json:"replicas,omitempty"`
	NodeSelector                  map[string]string      `json:"nodeSelector,omitempty"`
	Tolerations                   []v1.Toleration        `json:"tolerations,omitempty"`
	Affinity                      *v1.Affinity           `json:"affinity,omitempty"`
	SecurityContext               *v1.PodSecurityContext `json:"securityContext,omitempty"`
	ContainerSecurityContext      *v1.SecurityContext    `json:"containerSecurityContext,omitempty"`
	TerminationGracePeriodSeconds *int64                 `json:"terminationGracePeriodSeconds,omitempty"`
	EnvFrom                       []v1.EnvFromSource     `json:"envFrom,omitempty"`
	Env                           []v1.EnvVar            `json:"env,omitempty"`
	// +nullable
	SkipCreateAdminAccount *bool  `json:"skipCreateAdminAccount,omitempty"`
	PriorityClassName      string `json:"priorityClassName,omitempty"`
	// +nullable
	HostNetwork       *bool                      `json:"hostNetwork,omitempty"`
	ExtraVolumes      []v1.Volume                `json:"extraVolumes,omitempty"`
	ExtraVolumeMounts []v1.VolumeMount           `json:"extraVolumeMounts,omitempty"`
	Strategy          *appsv1.DeploymentStrategy `json:"strategy,omitempty"`
	HttpProxy         *GrafanaHttpProxy          `json:"httpProxy,omitempty"`
}

// GrafanaHttpProxy provides a means to configure the Grafana deployment
// to use an HTTP(S) proxy when making requests and resolving plugins.
type GrafanaHttpProxy struct {
	Enabled   bool   `json:"enabled"`
	URL       string `json:"url,omitempty"`
	SecureURL string `json:"secureUrl,omitempty"`
	NoProxy   string `json:"noProxy,omitempty"`
}

// GrafanaIngress provides a means to configure the ingress created
type GrafanaIngress struct {
	Annotations      map[string]string      `json:"annotations,omitempty"`
	Hostname         string                 `json:"hostname,omitempty"`
	Labels           map[string]string      `json:"labels,omitempty"`
	Path             string                 `json:"path,omitempty"`
	Enabled          bool                   `json:"enabled,omitempty"`
	TLSEnabled       bool                   `json:"tlsEnabled,omitempty"`
	TLSSecretName    string                 `json:"tlsSecretName,omitempty"`
	TargetPort       string                 `json:"targetPort,omitempty"`
	Termination      v12.TLSTerminationType `json:"termination,omitempty"`
	IngressClassName string                 `json:"ingressClassName,omitempty"`
	PathType         string                 `json:"pathType,omitempty"`
}

// GrafanaConfig is the configuration for grafana
type GrafanaConfig struct {
	Paths                         *GrafanaConfigPaths                         `json:"paths,omitempty" ini:"paths,omitempty"`
	Server                        *GrafanaConfigServer                        `json:"server,omitempty" ini:"server,omitempty"`
	Database                      *GrafanaConfigDatabase                      `json:"database,omitempty" ini:"database,omitempty"`
	RemoteCache                   *GrafanaConfigRemoteCache                   `json:"remote_cache,omitempty" ini:"remote_cache,omitempty"`
	Security                      *GrafanaConfigSecurity                      `json:"security,omitempty" ini:"security,omitempty"`
	Users                         *GrafanaConfigUsers                         `json:"users,omitempty" ini:"users,omitempty"`
	Auth                          *GrafanaConfigAuth                          `json:"auth,omitempty" ini:"auth,omitempty"`
	AuthBasic                     *GrafanaConfigAuthBasic                     `json:"auth.basic,omitempty" ini:"auth.basic,omitempty"`
	AuthAnonymous                 *GrafanaConfigAuthAnonymous                 `json:"auth.anonymous,omitempty" ini:"auth.anonymous,omitempty"`
	AuthAzureAD                   *GrafanaConfigAuthAzureAD                   `json:"auth.azuread,omitempty" ini:"auth.azuread,omitempty"`
	AuthGoogle                    *GrafanaConfigAuthGoogle                    `json:"auth.google,omitempty" ini:"auth.google,omitempty"`
	AuthGithub                    *GrafanaConfigAuthGithub                    `json:"auth.github,omitempty" ini:"auth.github,omitempty"`
	AuthGitlab                    *GrafanaConfigAuthGitlab                    `json:"auth.gitlab,omitempty" ini:"auth.gitlab,omitempty"`
	AuthGenericOauth              *GrafanaConfigAuthGenericOauth              `json:"auth.generic_oauth,omitempty" ini:"auth.generic_oauth,omitempty"`
	AuthOkta                      *GrafanaConfigAuthOkta                      `json:"auth.okta,omitempty" ini:"auth.okta,omitempty"`
	AuthLdap                      *GrafanaConfigAuthLdap                      `json:"auth.ldap,omitempty" ini:"auth.ldap,omitempty"`
	AuthProxy                     *GrafanaConfigAuthProxy                     `json:"auth.proxy,omitempty" ini:"auth.proxy,omitempty"`
	AuthSaml                      *GrafanaConfigAuthSaml                      `json:"auth.saml,omitempty" ini:"auth.saml,omitempty"`
	DataProxy                     *GrafanaConfigDataProxy                     `json:"dataproxy,omitempty" ini:"dataproxy,omitempty"`
	Analytics                     *GrafanaConfigAnalytics                     `json:"analytics,omitempty" ini:"analytics,omitempty"`
	Dashboards                    *GrafanaConfigDashboards                    `json:"dashboards,omitempty" ini:"dashboards,omitempty"`
	Smtp                          *GrafanaConfigSmtp                          `json:"smtp,omitempty" ini:"smtp,omitempty"`
	Live                          *GrafanaConfigLive                          `json:"live,omitempty" ini:"live,omitempty"`
	Log                           *GrafanaConfigLog                           `json:"log,omitempty" ini:"log,omitempty"`
	LogConsole                    *GrafanaConfigLogConsole                    `json:"log.console,omitempty" ini:"log.console,omitempty"`
	LogFrontend                   *GrafanaConfigLogFrontend                   `json:"log.frontend,omitempty" ini:"log.frontend,omitempty"`
	Metrics                       *GrafanaConfigMetrics                       `json:"metrics,omitempty" ini:"metrics,omitempty"`
	MetricsGraphite               *GrafanaConfigMetricsGraphite               `json:"metrics.graphite,omitempty" ini:"metrics.graphite,omitempty"`
	Snapshots                     *GrafanaConfigSnapshots                     `json:"snapshots,omitempty" ini:"snapshots,omitempty"`
	ExternalImageStorage          *GrafanaConfigExternalImageStorage          `json:"external_image_storage,omitempty" ini:"external_image_storage,omitempty"`
	ExternalImageStorageS3        *GrafanaConfigExternalImageStorageS3        `json:"external_image_storage.s3,omitempty" ini:"external_image_storage.s3,omitempty"`
	ExternalImageStorageWebdav    *GrafanaConfigExternalImageStorageWebdav    `json:"external_image_storage.webdav,omitempty" ini:"external_image_storage.webdav,omitempty"`
	ExternalImageStorageGcs       *GrafanaConfigExternalImageStorageGcs       `json:"external_image_storage.gcs,omitempty" ini:"external_image_storage.gcs,omitempty"`
	ExternalImageStorageAzureBlob *GrafanaConfigExternalImageStorageAzureBlob `json:"external_image_storage.azure_blob,omitempty" ini:"external_image_storage.azure_blob,omitempty"`
	Alerting                      *GrafanaConfigAlerting                      `json:"alerting,omitempty" ini:"alerting,omitempty"`
	UnifiedAlerting               *GrafanaConfigUnifiedAlerting               `json:"unified_alerting,omitempty" ini:"unified_alerting,omitempty"`
	Panels                        *GrafanaConfigPanels                        `json:"panels,omitempty" ini:"panels,omitempty"`
	Plugins                       *GrafanaConfigPlugins                       `json:"plugins,omitempty" ini:"plugins,omitempty"`
	Rendering                     *GrafanaConfigRendering                     `json:"rendering,omitempty" ini:"rendering,omitempty"`
	FeatureToggles                *GrafanaConfigFeatureToggles                `json:"feature_toggles,omitempty" ini:"feature_toggles,omitempty"`
}

type GrafanaConfigPaths struct {
	TempDataLifetime string `json:"temp_data_lifetime,omitempty" ini:"temp_data_lifetime,omitempty"`
}

type GrafanaConfigServer struct {
	HttpAddr string `json:"http_addr,omitempty" ini:"http_addr,omitempty"`
	HttpPort string `json:"http_port,omitempty" ini:"http_port,omitempty"`
	// +kubebuilder:validation:Enum=http;https
	Protocol string `json:"protocol,omitempty" ini:"protocol,omitempty"`
	Socket   string `json:"socket,omitempty" ini:"socket,omitempty"`
	Domain   string `json:"domain,omitempty" ini:"domain,omitempty"`
	// +nullable
	EnforceDomain *bool  `json:"enforce_domain,omitempty" ini:"enforce_domain"`
	RootUrl       string `json:"root_url,omitempty" ini:"root_url,omitempty"`
	// +nullable
	ServeFromSubPath *bool  `json:"serve_from_sub_path,omitempty" ini:"serve_from_sub_path"`
	StaticRootPath   string `json:"static_root_path,omitempty" ini:"static_root_path,omitempty"`
	// +nullable
	EnableGzip *bool  `json:"enable_gzip,omitempty" ini:"enable_gzip"`
	CertFile   string `json:"cert_file,omitempty" ini:"cert_file,omitempty"`
	CertKey    string `json:"cert_key,omitempty" ini:"cert_key,omitempty"`
	// +nullable
	RouterLogging *bool `json:"router_logging,omitempty" ini:"router_logging"`
}

type GrafanaConfigDatabase struct {
	Url            string `json:"url,omitempty" ini:"url,omitempty"`
	Type           string `json:"type,omitempty" ini:"type,omitempty"`
	Path           string `json:"path,omitempty" ini:"path,omitempty"`
	Host           string `json:"host,omitempty" ini:"host,omitempty"`
	Name           string `json:"name,omitempty" ini:"name,omitempty"`
	User           string `json:"user,omitempty" ini:"user,omitempty"`
	Password       string `json:"password,omitempty" ini:"password,omitempty"`
	SslMode        string `json:"ssl_mode,omitempty" ini:"ssl_mode,omitempty"`
	CaCertPath     string `json:"ca_cert_path,omitempty" ini:"ca_cert_path,omitempty"`
	ClientKeyPath  string `json:"client_key_path,omitempty" ini:"client_key_path,omitempty"`
	ClientCertPath string `json:"client_cert_path,omitempty" ini:"client_cert_path,omitempty"`
	ServerCertName string `json:"server_cert_name,omitempty" ini:"server_cert_name,omitempty"`
	// +nullable
	MaxIdleConn *int `json:"max_idle_conn,omitempty" ini:"max_idle_conn,omitempty"`
	// +nullable
	MaxOpenConn *int `json:"max_open_conn,omitempty" ini:"max_open_conn,omitempty"`
	// +nullable
	ConnMaxLifetime *int `json:"conn_max_lifetime,omitempty" ini:"conn_max_lifetime,omitempty"`
	// +nullable
	LogQueries *bool  `json:"log_queries,omitempty" ini:"log_queries"`
	CacheMode  string `json:"cache_mode,omitempty" ini:"cache_mode,omitempty"`
}

type GrafanaConfigRemoteCache struct {
	Type    string `json:"type,omitempty" ini:"type,omitempty"`
	ConnStr string `json:"connstr,omitempty" ini:"connstr,omitempty"`
}

type GrafanaConfigSecurity struct {
	AdminUser     string `json:"admin_user,omitempty" ini:"admin_user,omitempty"`
	AdminPassword string `json:"admin_password,omitempty" ini:"admin_password,omitempty"`
	// +nullable
	LoginRememberDays *int   `json:"login_remember_days,omitempty" ini:"login_remember_days,omitempty"`
	SecretKey         string `json:"secret_key,omitempty" ini:"secret_key,omitempty"`
	// +nullable
	DisableGravatar          *bool  `json:"disable_gravatar,omitempty" ini:"disable_gravatar"`
	DataSourceProxyWhitelist string `json:"data_source_proxy_whitelist,omitempty" ini:"data_source_proxy_whitelist,omitempty"`
	// +nullable
	CookieSecure   *bool  `json:"cookie_secure,omitempty" ini:"cookie_secure"`
	CookieSamesite string `json:"cookie_samesite,omitempty" ini:"cookie_samesite,omitempty"`
	// +nullable
	AllowEmbedding *bool `json:"allow_embedding,omitempty" ini:"allow_embedding"`
	// +nullable
	StrictTransportSecurity *bool `json:"strict_transport_security,omitempty" ini:"strict_transport_security"`
	// +nullable
	StrictTransportSecurityMaxAgeSeconds *int `json:"strict_transport_security_max_age_seconds,omitempty" ini:"strict_transport_security_max_age_seconds,omitempty"`
	// +nullable
	StrictTransportSecurityPreload *bool `json:"strict_transport_security_preload,omitempty" ini:"strict_transport_security_preload"`
	// +nullable
	StrictTransportSecuritySubdomains *bool `json:"strict_transport_security_subdomains,omitempty" ini:"strict_transport_security_subdomains"`
	// +nullable
	XContentTypeOptions *bool `json:"x_content_type_options,omitempty" ini:"x_content_type_options"`
	// +nullable
	XXssProtection *bool `json:"x_xss_protection,omitempty" ini:"x_xss_protection"`
}

type GrafanaConfigUsers struct {
	// +nullable
	AllowSignUp *bool `json:"allow_sign_up,omitempty" ini:"allow_sign_up"`
	// +nullable
	AllowOrgCreate *bool `json:"allow_org_create,omitempty" ini:"allow_org_create"`
	// +nullable
	AutoAssignOrg     *bool  `json:"auto_assign_org,omitempty" ini:"auto_assign_org"`
	AutoAssignOrgId   string `json:"auto_assign_org_id,omitempty" ini:"auto_assign_org_id,omitempty"`
	AutoAssignOrgRole string `json:"auto_assign_org_role,omitempty" ini:"auto_assign_org_role,omitempty"`
	// +nullable
	ViewersCanEdit *bool `json:"viewers_can_edit,omitempty" ini:"viewers_can_edit"`
	// +nullable
	EditorsCanAdmin *bool  `json:"editors_can_admin,omitempty" ini:"editors_can_admin"`
	LoginHint       string `json:"login_hint,omitempty" ini:"login_hint,omitempty"`
	PasswordHint    string `json:"password_hint,omitempty" ini:"password_hint,omitempty"`
	DefaultTheme    string `json:"default_theme,omitempty" ini:"default_theme,omitempty"`
}

type GrafanaConfigAuth struct {
	LoginCookieName string `json:"login_cookie_name,omitempty" ini:"login_cookie_name,omitempty"`
	// +nullable
	LoginMaximumInactiveLifetimeDays     *int   `json:"login_maximum_inactive_lifetime_days,omitempty" ini:"login_maximum_inactive_lifetime_days,omitempty"`
	LoginMaximumInactiveLifetimeDuration string `json:"login_maximum_inactive_lifetime_duration,omitempty" ini:"login_maximum_inactive_lifetime_duration,omitempty"`
	// +nullable
	LoginMaximumLifetimeDays     *int   `json:"login_maximum_lifetime_days,omitempty" ini:"login_maximum_lifetime_days,omitempty"`
	LoginMaximumLifetimeDuration string `json:"login_maximum_lifetime_duration,omitempty" ini:"login_maximum_lifetime_duration,omitempty"`
	// +nullable
	TokenRotationIntervalMinutes *int `json:"token_rotation_interval_minutes,omitempty" ini:"token_rotation_interval_minutes,omitempty"`
	// +nullable
	DisableLoginForm *bool `json:"disable_login_form,omitempty" ini:"disable_login_form"`
	// +nullable
	DisableSignoutMenu *bool `json:"disable_signout_menu,omitempty" ini:"disable_signout_menu"`
	// +nullable
	SigV4AuthEnabled   *bool  `json:"sigv4_auth_enabled,omitempty" ini:"sigv4_auth_enabled"`
	SignoutRedirectUrl string `json:"signout_redirect_url,omitempty" ini:"signout_redirect_url,omitempty"`
	// +nullable
	OauthAutoLogin *bool `json:"oauth_auto_login,omitempty" ini:"oauth_auto_login"`
}

type GrafanaConfigAuthBasic struct {
	// +nullable
	Enabled *bool `json:"enabled,omitempty" ini:"enabled"`
}

type GrafanaConfigAuthAnonymous struct {
	// +nullable
	Enabled *bool  `json:"enabled,omitempty" ini:"enabled"`
	OrgName string `json:"org_name,omitempty" ini:"org_name,omitempty"`
	OrgRole string `json:"org_role,omitempty" ini:"org_role,omitempty"`
}

type GrafanaConfigAuthSaml struct {
	// +nullable
	Enabled *bool `json:"enabled,omitempty" ini:"enabled"`
	// +nullable
	SingleLogout *bool `json:"single_logout,omitempty" ini:"single_logout,omitempty"`
	// +nullable
	AllowIdpInitiated        *bool  `json:"allow_idp_initiated,omitempty" ini:"allow_idp_initiated,omitempty"`
	CertificatePath          string `json:"certificate_path,omitempty" ini:"certificate_path"`
	KeyPath                  string `json:"private_key_path,omitempty" ini:"private_key_path"`
	SignatureAlgorithm       string `json:"signature_algorithm,omitempty" ini:"signature_algorithm,omitempty"`
	IdpUrl                   string `json:"idp_metadata_url,omitempty" ini:"idp_metadata_url"`
	MaxIssueDelay            string `json:"max_issue_delay,omitempty" ini:"max_issue_delay,omitempty"`
	MetadataValidDuration    string `json:"metadata_valid_duration,omitempty" ini:"metadata_valid_duration,omitempty"`
	RelayState               string `json:"relay_state,omitempty" ini:"relay_state,omitempty"`
	AssertionAttributeName   string `json:"assertion_attribute_name,omitempty" ini:"assertion_attribute_name,omitempty"`
	AssertionAttributeLogin  string `json:"assertion_attribute_login,omitempty" ini:"assertion_attribute_login,omitempty"`
	AssertionAttributeEmail  string `json:"assertion_attribute_email,omitempty" ini:"assertion_attribute_email,omitempty"`
	AssertionAttributeGroups string `json:"assertion_attribute_groups,omitempty" ini:"assertion_attribute_groups,omitempty"`
	AssertionAttributeRole   string `json:"assertion_attribute_role,omitempty" ini:"assertion_attribute_role,omitempty"`
	AssertionAttributeOrg    string `json:"assertion_attribute_org,omitempty" ini:"assertion_attribute_org,omitempty"`
	AllowedOrganizations     string `json:"allowed_organizations,omitempty" ini:"allowed_organizations,omitempty"`
	OrgMapping               string `json:"org_mapping,omitempty" ini:"org_mapping,omitempty"`
	RoleValuesEditor         string `json:"role_values_editor,omitempty" ini:"role_values_editor,omitempty"`
	RoleValuesAdmin          string `json:"role_values_admin,omitempty" ini:"role_values_admin,omitempty"`
	RoleValuesGrafanaAdmin   string `json:"role_values_grafana_admin,omitempty" ini:"role_values_grafana_admin,omitempty"`
}

type GrafanaConfigAuthAzureAD struct {
	// +nullable
	Enabled *bool `json:"enabled,omitempty" ini:"enabled"`
	// +nullable
	AllowSignUp    *bool  `json:"allow_sign_up,omitempty" ini:"allow_sign_up"`
	ClientId       string `json:"client_id,omitempty" ini:"client_id,omitempty"`
	ClientSecret   string `json:"client_secret,omitempty" ini:"client_secret,omitempty"`
	Scopes         string `json:"scopes,omitempty" ini:"scopes,omitempty"`
	AuthUrl        string `json:"auth_url,omitempty" ini:"auth_url,omitempty"`
	TokenUrl       string `json:"token_url,omitempty" ini:"token_url,omitempty"`
	AllowedDomains string `json:"allowed_domains,omitempty" ini:"allowed_domains,omitempty"`
	AllowedGroups  string `json:"allowed_groups,omitempty" ini:"allowed_groups,omitempty"`
}

type GrafanaConfigAuthGoogle struct {
	// +nullable
	Enabled        *bool  `json:"enabled,omitempty" ini:"enabled"`
	ClientId       string `json:"client_id,omitempty" ini:"client_id,omitempty"`
	ClientSecret   string `json:"client_secret,omitempty" ini:"client_secret,omitempty"`
	Scopes         string `json:"scopes,omitempty" ini:"scopes,omitempty"`
	AuthUrl        string `json:"auth_url,omitempty" ini:"auth_url,omitempty"`
	TokenUrl       string `json:"token_url,omitempty" ini:"token_url,omitempty"`
	AllowedDomains string `json:"allowed_domains,omitempty" ini:"allowed_domains,omitempty"`
	AllowSignUp    *bool  `json:"allow_sign_up,omitempty" ini:"allow_sign_up"`
}

type GrafanaConfigAuthGithub struct {
	// +nullable
	Enabled *bool `json:"enabled,omitempty" ini:"enabled"`
	// +nullable
	AllowSignUp          *bool  `json:"allow_sign_up,omitempty" ini:"allow_sign_up"`
	ClientId             string `json:"client_id,omitempty" ini:"client_id,omitempty"`
	ClientSecret         string `json:"client_secret,omitempty" ini:"client_secret,omitempty"`
	Scopes               string `json:"scopes,omitempty" ini:"scopes,omitempty"`
	AuthUrl              string `json:"auth_url,omitempty" ini:"auth_url,omitempty"`
	TokenUrl             string `json:"token_url,omitempty" ini:"token_url,omitempty"`
	ApiUrl               string `json:"api_url,omitempty" ini:"api_url,omitempty"`
	TeamIds              string `json:"team_ids,omitempty" ini:"team_ids,omitempty"`
	AllowedOrganizations string `json:"allowed_organizations,omitempty" ini:"allowed_organizations,omitempty"`
}

type GrafanaConfigAuthGitlab struct {
	// +nullable
	Enabled *bool `json:"enabled,omitempty" ini:"enabled"`
	// +nullable
	AllowSignUp   *bool  `json:"allow_sign_up,omitempty" ini:"allow_sign_up"`
	ClientId      string `json:"client_id,omitempty" ini:"client_id,omitempty"`
	ClientSecret  string `json:"client_secret,omitempty" ini:"client_secret,omitempty"`
	Scopes        string `json:"scopes,omitempty" ini:"scopes,omitempty"`
	AuthUrl       string `json:"auth_url,omitempty" ini:"auth_url,omitempty"`
	TokenUrl      string `json:"token_url,omitempty" ini:"token_url,omitempty"`
	ApiUrl        string `json:"api_url,omitempty" ini:"api_url,omitempty"`
	AllowedGroups string `json:"allowed_groups,omitempty" ini:"allowed_groups,omitempty"`
}

type GrafanaConfigAuthGenericOauth struct {
	// +nullable
	Enabled *bool `json:"enabled,omitempty" ini:"enabled"`
	// +nullable
	AllowSignUp          *bool  `json:"allow_sign_up,omitempty" ini:"allow_sign_up"`
	ClientId             string `json:"client_id,omitempty" ini:"client_id,omitempty"`
	ClientSecret         string `json:"client_secret,omitempty" ini:"client_secret,omitempty"`
	Scopes               string `json:"scopes,omitempty" ini:"scopes,omitempty"`
	AuthUrl              string `json:"auth_url,omitempty" ini:"auth_url,omitempty"`
	TokenUrl             string `json:"token_url,omitempty" ini:"token_url,omitempty"`
	ApiUrl               string `json:"api_url,omitempty" ini:"api_url,omitempty"`
	TeamsURL             string `json:"teams_url,omitempty" ini:"teams_url,omitempty"`
	TeamIds              string `json:"team_ids,omitempty" ini:"team_ids,omitempty"`
	TeamIdsAttributePath string `json:"team_ids_attribute_path,omitempty" ini:"team_ids_attribute_path,omitempty"`
	AllowedDomains       string `json:"allowed_domains,omitempty" ini:"allowed_domains,omitempty"`
	RoleAttributePath    string `json:"role_attribute_path,omitempty" ini:"role_attribute_path,omitempty"`
	// +nullable
	RoleAttributeStrict *bool  `json:"role_attribute_strict,omitempty" ini:"role_attribute_strict,omitempty"`
	EmailAttributePath  string `json:"email_attribute_path,omitempty" ini:"email_attribute_path,omitempty"`
	// +nullable
	TLSSkipVerifyInsecure *bool  `json:"tls_skip_verify_insecure,omitempty" ini:"tls_skip_verify_insecure,omitempty"`
	TLSClientCert         string `json:"tls_client_cert,omitempty" ini:"tls_client_cert,omitempty"`
	TLSClientKey          string `json:"tls_client_key,omitempty" ini:"tls_client_key,omitempty"`
	TLSClientCa           string `json:"tls_client_ca,omitempty" ini:"tls_auth_ca,omitempty"`
}

type GrafanaConfigAuthOkta struct {
	// +nullable
	Enabled *bool  `json:"enabled,omitempty" ini:"enabled"`
	Name    string `json:"name,omitempty" ini:"name,omitempty"`
	// +nullable
	AllowSignUp       *bool  `json:"allow_sign_up,omitempty" ini:"allow_sign_up"`
	ClientId          string `json:"client_id,omitempty" ini:"client_id,omitempty"`
	ClientSecret      string `json:"client_secret,omitempty" ini:"client_secret,omitempty"`
	Scopes            string `json:"scopes,omitempty" ini:"scopes,omitempty"`
	AuthUrl           string `json:"auth_url,omitempty" ini:"auth_url,omitempty"`
	TokenUrl          string `json:"token_url,omitempty" ini:"token_url,omitempty"`
	ApiUrl            string `json:"api_url,omitempty" ini:"api_url,omitempty"`
	AllowedDomains    string `json:"allowed_domains,omitempty" ini:"allowed_domains,omitempty"`
	AllowedGroups     string `json:"allowed_groups,omitempty" ini:"allowed_groups,omitempty"`
	RoleAttributePath string `json:"role_attribute_path,omitempty" ini:"role_attribute_path,omitempty"`
	// +nullable
	RoleAttributeStrict *bool `json:"role_attribute_strict,omitempty" ini:"role_attribute_strict,omitempty"`
}

type GrafanaConfigAuthLdap struct {
	// +nullable
	Enabled *bool `json:"enabled,omitempty" ini:"enabled"`
	// +nullable
	AllowSignUp *bool  `json:"allow_sign_up,omitempty" ini:"allow_sign_up"`
	ConfigFile  string `json:"config_file,omitempty" ini:"config_file,omitempty"`
}

type GrafanaConfigAuthProxy struct {
	// +nullable
	Enabled        *bool  `json:"enabled,omitempty" ini:"enabled"`
	HeaderName     string `json:"header_name,omitempty" ini:"header_name,omitempty"`
	HeaderProperty string `json:"header_property,omitempty" ini:"header_property,omitempty"`
	// +nullable
	AutoSignUp  *bool  `json:"auto_sign_up,omitempty" ini:"auto_sign_up"`
	LdapSyncTtl string `json:"ldap_sync_ttl,omitempty" ini:"ldap_sync_ttl,omitempty"`
	Whitelist   string `json:"whitelist,omitempty" ini:"whitelist,omitempty"`
	Headers     string `json:"headers,omitempty" ini:"headers,omitempty"`
	// +nullable
	EnableLoginToken *bool `json:"enable_login_token,omitempty" ini:"enable_login_token"`
}

type GrafanaConfigDataProxy struct {
	// +nullable
	Logging *bool `json:"logging,omitempty" ini:"logging"`
	// +nullable
	Timeout *int `json:"timeout,omitempty" ini:"timeout,omitempty"`
	// +nullable
	SendUserHeader *bool `json:"send_user_header,omitempty" ini:"send_user_header,omitempty"`
}

type GrafanaConfigAnalytics struct {
	// +nullable
	ReportingEnabled    *bool  `json:"reporting_enabled,omitempty" ini:"reporting_enabled"`
	GoogleAnalyticsUaId string `json:"google_analytics_ua_id,omitempty" ini:"google_analytics_ua_id,omitempty"`
	// +nullable
	CheckForUpdates *bool `json:"check_for_updates,omitempty" ini:"check_for_updates"`
}

type GrafanaConfigDashboards struct {
	// +nullable
	VersionsToKeep           *int   `json:"versions_to_keep,omitempty" ini:"versions_to_keep,omitempty"`
	DefaultHomeDashboardPath string `json:"default_home_dashboard_path,omitempty" ini:"default_home_dashboard_path,omitempty"`
}

type GrafanaConfigSmtp struct {
	// +nullable
	Enabled  *bool  `json:"enabled,omitempty" ini:"enabled"`
	Host     string `json:"host,omitempty" ini:"host,omitempty"`
	User     string `json:"user,omitempty" ini:"user,omitempty"`
	Password string `json:"password,omitempty" ini:"password,omitempty"`
	CertFile string `json:"cert_file,omitempty" ini:"cert_file,omitempty"`
	KeyFile  string `json:"key_file,omitempty" ini:"key_file,omitempty"`
	// +nullable
	SkipVerify   *bool  `json:"skip_verify,omitempty" ini:"skip_verify"`
	FromAddress  string `json:"from_address,omitempty" ini:"from_address,omitempty"`
	FromName     string `json:"from_name,omitempty" ini:"from_name,omitempty"`
	EhloIdentity string `json:"ehlo_identity,omitempty" ini:"ehlo_identity,omitempty"`
}

type GrafanaConfigLive struct {
	// +nullable
	MaxConnections *int   `json:"max_connections,omitempty" ini:"max_connections,omitempty"`
	AllowedOrigins string `json:"allowed_origins,omitempty" ini:"allowed_origins,omitempty"`
}

type GrafanaConfigLog struct {
	Mode    string `json:"mode,omitempty" ini:"mode,omitempty"`
	Level   string `json:"level,omitempty" ini:"level,omitempty"`
	Filters string `json:"filters,omitempty" ini:"filters,omitempty"`
}

type GrafanaConfigLogFrontend struct {
	// +nullable
	Enabled        *bool  `json:"enabled,omitempty" ini:"enabled,omitempty"`
	SentryDsn      string `json:"sentry_dsn,omitempty" ini:"sentry_dsn,omitempty"`
	CustomEndpoint string `json:"custom_endpoint,omitempty" ini:"custom_endpoint,omitempty"`
	SampleRate     string `json:"sample_rate,omitempty" ini:"sample_rate,omitempty"`
	// +nullable
	LogEndpointRequestsPerSecondLimit *int `json:"log_endpoint_requests_per_second_limit,omitempty" ini:"log_endpoint_requests_per_second_limit,omitempty"`
	// +nullable
	LogEndpointBurstLimit *int `json:"log_endpoint_burst_limit,omitempty" ini:"log_endpoint_burst_limit,omitempty"`
}

type GrafanaConfigLogConsole struct {
	Level  string `json:"level,omitempty" ini:"level,omitempty"`
	Format string `json:"format,omitempty" ini:"format,omitempty"`
}

type GrafanaConfigMetrics struct {
	// +nullable
	Enabled           *bool  `json:"enabled,omitempty" ini:"enabled"`
	BasicAuthUsername string `json:"basic_auth_username,omitempty" ini:"basic_auth_username,omitempty"`
	BasicAuthPassword string `json:"basic_auth_password,omitempty" ini:"basic_auth_password,omitempty"`
	// +nullable
	IntervalSeconds *int `json:"interval_seconds,omitempty" ini:"interval_seconds,omitempty"`
}

type GrafanaConfigMetricsGraphite struct {
	Address string `json:"address,omitempty" ini:"address,omitempty"`
	Prefix  string `json:"prefix,omitempty" ini:"prefix,omitempty"`
}

type GrafanaConfigSnapshots struct {
	// +nullable
	ExternalEnabled      *bool  `json:"external_enabled,omitempty" ini:"external_enabled"`
	ExternalSnapshotUrl  string `json:"external_snapshot_url,omitempty" ini:"external_snapshot_url,omitempty"`
	ExternalSnapshotName string `json:"external_snapshot_name,omitempty" ini:"external_snapshot_name,omitempty"`
	// +nullable
	SnapshotRemoveExpired *bool `json:"snapshot_remove_expired,omitempty" ini:"snapshot_remove_expired"`
}

type GrafanaConfigExternalImageStorage struct {
	Provider string `json:"provider,omitempty" ini:"provider,omitempty"`
}

type GrafanaConfigExternalImageStorageS3 struct {
	Bucket    string `json:"bucket,omitempty" ini:"bucket,omitempty"`
	Region    string `json:"region,omitempty" ini:"region,omitempty"`
	Path      string `json:"path,omitempty" ini:"path,omitempty"`
	BucketUrl string `json:"bucket_url,omitempty" ini:"bucket_url,omitempty"`
	AccessKey string `json:"access_key,omitempty" ini:"access_key,omitempty"`
	SecretKey string `json:"secret_key,omitempty" ini:"secret_key,omitempty"`
}

type GrafanaConfigExternalImageStorageWebdav struct {
	Url       string `json:"url,omitempty" ini:"url,omitempty"`
	PublicUrl string `json:"public_url,omitempty" ini:"public_url,omitempty"`
	Username  string `json:"username,omitempty" ini:"username,omitempty"`
	Password  string `json:"password,omitempty" ini:"password,omitempty"`
}

type GrafanaConfigExternalImageStorageGcs struct {
	KeyFile string `json:"key_file,omitempty" ini:"key_file,omitempty"`
	Bucket  string `json:"bucket,omitempty" ini:"bucket,omitempty"`
	Path    string `json:"path,omitempty" ini:"path,omitempty"`
}

type GrafanaConfigExternalImageStorageAzureBlob struct {
	AccountName   string `json:"account_name,omitempty" ini:"account_name,omitempty"`
	AccountKey    string `json:"account_key,omitempty" ini:"account_key,omitempty"`
	ContainerName string `json:"container_name,omitempty" ini:"container_name,omitempty"`
}

type GrafanaConfigAlerting struct {
	// +nullable
	Enabled *bool `json:"enabled,omitempty" ini:"enabled"`
	// +nullable
	ExecuteAlerts      *bool  `json:"execute_alerts,omitempty" ini:"execute_alerts"`
	ErrorOrTimeout     string `json:"error_or_timeout,omitempty" ini:"error_or_timeout,omitempty"`
	NodataOrNullvalues string `json:"nodata_or_nullvalues,omitempty" ini:"nodata_or_nullvalues,omitempty"`
	// +nullable
	ConcurrentRenderLimit *int `json:"concurrent_render_limit,omitempty" ini:"concurrent_render_limit,omitempty"`
	// +nullable
	EvaluationTimeoutSeconds *int `json:"evaluation_timeout_seconds,omitempty" ini:"evaluation_timeout_seconds,omitempty"`
	// +nullable
	NotificationTimeoutSeconds *int `json:"notification_timeout_seconds,omitempty" ini:"notification_timeout_seconds,omitempty"`
	// +nullable
	MaxAttempts *int `json:"max_attempts,omitempty" ini:"max_attempts,omitempty"`
}

type GrafanaConfigUnifiedAlerting struct {
	// +nullable
	Enabled           *bool  `json:"enabled,omitempty" ini:"enabled"`
	ExecuteAlerts     *bool  `json:"execute_alerts,omitempty" ini:"execute_alerts"`
	EvaluationTimeout string `json:"evaluation_timeout,omitempty" ini:"evaluation_timeout,omitempty"`
	MaxAttempts       *int   `json:"max_attempts,omitempty" ini:"max_attempts,omitempty"`
	MinInterval       string `json:"min_interval,omitempty" ini:"min_interval,omitempty"`
}

type GrafanaConfigPanels struct {
	// +nullable
	DisableSanitizeHtml *bool `json:"disable_sanitize_html,omitempty" ini:"disable_sanitize_html"`
}

type GrafanaConfigPlugins struct {
	// +nullable
	// Set to true if you want to test alpha plugins that are not yet ready for general usage. Default is false.
	EnableAlpha *bool `json:"enable_alpha,omitempty" ini:"enable_alpha"`
	// Enter a comma-separated list of plugin identifiers to identify plugins to load even if they are unsigned. Plugins with modified signatures are never loaded.
	// We do not recommend using this option. For more information, refer to https://grafana.com/docs/grafana/next/administration/plugin-management/#plugin-signatures
	AllowLoadingUnsignedPlugins string `json:"allow_loading_unsigned_plugins,omitempty" ini:"allow_loading_unsigned_plugins"`
	// +nullable
	// Available to Grafana administrators only, enables installing / uninstalling / updating plugins directly from the Grafana UI. Set to true by default. Setting it to false will hide the install / uninstall / update controls.
	// For more information, refer to https://grafana.com/docs/grafana/next/administration/plugin-management/#plugin-catalog
	PluginAdminEnabled *bool `json:"plugin_admin_enabled" ini:"plugin_admin_enabled"`
	// Custom install/learn more URL for enterprise plugins. Defaults to https://grafana.com/grafana/plugins/.
	PluginCatalogURL string `json:"plugin_catalog_url,omitempty" ini:"plugin_catalog_url"`
	// Enter a comma-separated list of plugin identifiers to hide in the plugin catalog.
	PluginCatalogHiddenPlugins string `json:"plugin_catalog_hidden_plugins,omitempty" ini:"plugin_catalog_hidden_plugins"`
}

type GrafanaConfigRendering struct {
	ServerURL   string `json:"server_url,omitempty" ini:"server_url"`
	CallbackURL string `json:"callback_url,omitempty" ini:"callback_url"`
	// +nullable
	ConcurrentRenderRequestLimit *int `json:"concurrent_render_request_limit,omitempty" ini:"concurrent_render_request_limit,omitempty"`
}

type GrafanaConfigFeatureToggles struct {
	Enable string `json:"enable,omitempty" ini:"enable,omitempty"`
}

// GrafanaStatus defines the observed state of Grafana
type GrafanaStatus struct {
	Phase               StatusPhase `json:"phase,omitempty"`
	PreviousServiceName string      `json:"previousServiceName,omitempty"`
	Message             string      `json:"message,omitempty"`
	// +nullable
	InstalledDashboards []*GrafanaDashboardRef `json:"dashboards,omitempty"`
	// +nullable
	InstalledPlugins PluginList `json:"installedPlugins,omitempty"`
	// +nullable
	FailedPlugins PluginList `json:"failedPlugins,omitempty"`
}

// GrafanaPlugin contains information about a single plugin
// +k8s:openapi-gen=true
type GrafanaPlugin struct {
	// +kubebuilder:validation:Required
	Name string `json:"name"`
	// +kubebuilder:validation:Required
	Version string `json:"version"`
}

// Grafana is the Schema for the grafanas API
// +kubebuilder:object:root=true
// +kubebuilder:subresource:status
type Grafana struct {
	metav1.TypeMeta   `json:",inline"`
	metav1.ObjectMeta `json:"metadata,omitempty"`

	Spec   GrafanaSpec   `json:"spec,omitempty"`
	Status GrafanaStatus `json:"status,omitempty"`
}

// GrafanaList contains a list of Grafana
// +kubebuilder:object:root=true
type GrafanaList struct {
	metav1.TypeMeta `json:",inline"`
	metav1.ListMeta `json:"metadata,omitempty"`
	Items           []Grafana `json:"items"`
}

func init() {
	SchemeBuilder.Register(&Grafana{}, &GrafanaList{})
}

func (cr *Grafana) GetPreferServiceValue() bool {
	if cr.Spec.Client != nil && cr.Spec.Client.PreferService != nil {
		return *cr.Spec.Client.PreferService
	}
	return false
}

func (cr *Grafana) GetScheme() v1.URIScheme {
	if cr.Spec.Config.Server != nil && cr.Spec.Config.Server.Protocol == "https" {
		return v1.URISchemeHTTPS
	}
	return v1.URISchemeHTTP
}<|MERGE_RESOLUTION|>--- conflicted
+++ resolved
@@ -38,14 +38,11 @@
 	InitImage                  string                   `json:"initImage,omitempty"`
 	LivenessProbeSpec          *LivenessProbeSpec       `json:"livenessProbeSpec,omitempty"`
 	ReadinessProbeSpec         *ReadinessProbeSpec      `json:"readinessProbeSpec,omitempty"`
-<<<<<<< HEAD
 	DBPasswordRef              *v1.SecretKeySelector    `json:"dbpasswordref,omitempty"`
-=======
 
 	// DashboardContentCacheDuration sets a default for when a `GrafanaDashboard` resource doesn't specify a `contentCacheDuration`.
 	// If left unset or 0 the default behavior is to cache indefinitely.
 	DashboardContentCacheDuration *metav1.Duration `json:"dashboardContentCacheDuration,omitempty"`
->>>>>>> e40bcf51
 }
 
 type ReadinessProbeSpec struct {
