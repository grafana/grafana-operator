/*
Copyright 2021.

Licensed under the Apache License, Version 2.0 (the "License");
you may not use this file except in compliance with the License.
You may obtain a copy of the License at

    http://www.apache.org/licenses/LICENSE-2.0

Unless required by applicable law or agreed to in writing, software
distributed under the License is distributed on an "AS IS" BASIS,
WITHOUT WARRANTIES OR CONDITIONS OF ANY KIND, either express or implied.
See the License for the specific language governing permissions and
limitations under the License.
*/

package v1alpha1

import (
	"bytes"
	"crypto/sha1" // nolint
	"crypto/sha256"
	"encoding/json"
	"fmt"
	"io"
	"io/ioutil"

	"compress/gzip"

	corev1 "k8s.io/api/core/v1"
	metav1 "k8s.io/apimachinery/pkg/apis/meta/v1"
)

// EDIT THIS FILE!  THIS IS SCAFFOLDING FOR YOU TO OWN!
// NOTE: json tags are required.  Any new fields you add must have json tags for the fields to be serialized.

// GrafanaDashboardSpec defines the desired state of GrafanaDashboard
type GrafanaDashboardSpec struct {
	// Json is the dashboard's JSON
	Json string `json:"json,omitempty"`
	// GzipJson the dashboard's JSON compressed with Gzip. Base64-encoded when in YAML.
	GzipJson []byte     `json:"gzipJson,omitempty"`
	Jsonnet  string     `json:"jsonnet,omitempty"`
	Plugins  PluginList `json:"plugins,omitempty"`
	Url      string     `json:"url,omitempty"`
	// ConfigMapRef is a reference to a ConfigMap data field containing the dashboard's JSON
	ConfigMapRef *corev1.ConfigMapKeySelector `json:"configMapRef,omitempty"`
	// GzipConfigMapRef is a reference to a ConfigMap binaryData field containing
	// the dashboard's JSON, compressed with Gzip.
	GzipConfigMapRef *corev1.ConfigMapKeySelector      `json:"gzipConfigMapRef,omitempty"`
	Datasources      []GrafanaDashboardDatasource      `json:"datasources,omitempty"`
	CustomFolderName string                            `json:"customFolderName,omitempty"`
	GrafanaCom       *GrafanaDashboardGrafanaComSource `json:"grafanaCom,omitempty"`
<<<<<<< HEAD
	Environment      string                            `json:"environment,omitempty"`
=======

	// ContentCacheDuration sets how often the operator should resync with the external source when using
	// the `grafanaCom.id` or `url` field to specify the source of the dashboard. The default value is
	// decided by the `dashboardContentCacheDuration` field in the `Grafana` resource. The default is 0 which
	// is interpreted as never refetching.
	ContentCacheDuration *metav1.Duration `json:"contentCacheDuration,omitempty"`
>>>>>>> e40bcf51
}

type GrafanaDashboardDatasource struct {
	InputName      string `json:"inputName"`
	DatasourceName string `json:"datasourceName"`
}

type GrafanaDashboardGrafanaComSource struct {
	Id       int  `json:"id"`
	Revision *int `json:"revision,omitempty"`
}

// GrafanaDashboardRef is used to keep a dashboard reference without having access to the dashboard
// struct itself
type GrafanaDashboardRef struct {
	Name       string `json:"name"`
	Namespace  string `json:"namespace"`
	UID        string `json:"uid"`
	Hash       string `json:"hash"`
	FolderId   *int64 `json:"folderId"`
	FolderName string `json:"folderName"`
}

type GrafanaDashboardStatus struct {
	ContentCache     []byte                 `json:"contentCache,omitempty"`
	ContentTimestamp *metav1.Time           `json:"contentTimestamp,omitempty"`
	ContentUrl       string                 `json:"contentUrl,omitempty"`
	Error            *GrafanaDashboardError `json:"error,omitempty"`
}

type GrafanaDashboardError struct {
	Code    int    `json:"code"`
	Message string `json:"error"`
	Retries int    `json:"retries,omitempty"`
}

// GrafanaDashboard is the Schema for the grafanadashboards API
// +k8s:deepcopy-gen:interfaces=k8s.io/apimachinery/pkg/runtime.Object
// +kubebuilder:object:root=true
// +kubebuilder:subresource:status
type GrafanaDashboard struct {
	metav1.TypeMeta   `json:",inline"`
	metav1.ObjectMeta `json:"metadata,omitempty"`

	Spec   GrafanaDashboardSpec   `json:"spec,omitempty"`
	Status GrafanaDashboardStatus `json:"status,omitempty"`
}

// GrafanaDashboardList contains a list of GrafanaDashboard
// +k8s:deepcopy-gen:interfaces=k8s.io/apimachinery/pkg/runtime.Object
// +kubebuilder:object:root=true
type GrafanaDashboardList struct {
	metav1.TypeMeta `json:",inline"`
	metav1.ListMeta `json:"metadata,omitempty"`
	Items           []GrafanaDashboard `json:"items"`
}

func init() {
	SchemeBuilder.Register(&GrafanaDashboard{}, &GrafanaDashboardList{})
}

func (d *GrafanaDashboard) Hash() string {
	hash := sha256.New()

	for _, input := range d.Spec.Datasources {
		io.WriteString(hash, input.DatasourceName) // nolint
		io.WriteString(hash, input.InputName)      // nolint
	}

	io.WriteString(hash, d.Spec.Json) // nolint
	hash.Write(d.Spec.GzipJson)
	io.WriteString(hash, d.Spec.Url)              // nolint
	io.WriteString(hash, d.Spec.Jsonnet)          // nolint
	io.WriteString(hash, d.Namespace)             // nolint
	io.WriteString(hash, d.Spec.CustomFolderName) // nolint

	if d.Spec.ConfigMapRef != nil {
		io.WriteString(hash, d.Spec.ConfigMapRef.Name) // nolint
		io.WriteString(hash, d.Spec.ConfigMapRef.Key)  // nolint
	}
	if d.Spec.GzipConfigMapRef != nil {
		io.WriteString(hash, d.Spec.GzipConfigMapRef.Name) // nolint
		io.WriteString(hash, d.Spec.GzipConfigMapRef.Key)  // nolint
	}

	if d.Spec.GrafanaCom != nil {
		io.WriteString(hash, fmt.Sprint((d.Spec.GrafanaCom.Id))) // nolint
		if d.Spec.GrafanaCom.Revision != nil {
			io.WriteString(hash, fmt.Sprint(*d.Spec.GrafanaCom.Revision)) // nolint
		}
	}

<<<<<<< HEAD
	if d.Spec.Environment != "" {
		io.WriteString(hash, d.Spec.Environment) // nolint
=======
	if d.Status.ContentCache != nil {
		hash.Write(d.Status.ContentCache)
>>>>>>> e40bcf51
	}

	return fmt.Sprintf("%x", hash.Sum(nil))
}

func (d *GrafanaDashboard) Parse(optional string) (map[string]interface{}, error) {
	var dashboardBytes []byte
	if d.Spec.GzipJson != nil {
		var err error
		dashboardBytes, err = Gunzip(d.Spec.GzipJson)
		if err != nil {
			return nil, err
		}
	} else {
		dashboardBytes = []byte(d.Spec.Json)
	}
	if optional != "" {
		dashboardBytes = []byte(optional)
	}

	var parsed = make(map[string]interface{})
	err := json.Unmarshal(dashboardBytes, &parsed)
	return parsed, err
}

func (d *GrafanaDashboard) UID() string {
	content, err := d.Parse("")
	if err == nil {
		// Check if the user has defined an uid and if that's the
		// case, use that
		if content["uid"] != nil && content["uid"] != "" {
			return content["uid"].(string)
		}
	}

	// Use sha1 to keep the hash limit at 40 bytes which is what
	// Grafana allows for UIDs
	return fmt.Sprintf("%x", sha1.Sum([]byte(d.Namespace+d.Name))) // nolint
}

func Gunzip(compressed []byte) ([]byte, error) {
	decoder, err := gzip.NewReader(bytes.NewReader(compressed))
	if err != nil {
		return nil, err
	}
	return ioutil.ReadAll(decoder)
}

func Gzip(content string) ([]byte, error) {
	buf := bytes.NewBuffer([]byte{})
	writer := gzip.NewWriter(buf)
	_, err := writer.Write([]byte(content))
	if err != nil {
		return nil, err
	}
	writer.Close()
	return ioutil.ReadAll(buf)
}<|MERGE_RESOLUTION|>--- conflicted
+++ resolved
@@ -51,16 +51,13 @@
 	Datasources      []GrafanaDashboardDatasource      `json:"datasources,omitempty"`
 	CustomFolderName string                            `json:"customFolderName,omitempty"`
 	GrafanaCom       *GrafanaDashboardGrafanaComSource `json:"grafanaCom,omitempty"`
-<<<<<<< HEAD
 	Environment      string                            `json:"environment,omitempty"`
-=======
 
 	// ContentCacheDuration sets how often the operator should resync with the external source when using
 	// the `grafanaCom.id` or `url` field to specify the source of the dashboard. The default value is
 	// decided by the `dashboardContentCacheDuration` field in the `Grafana` resource. The default is 0 which
 	// is interpreted as never refetching.
 	ContentCacheDuration *metav1.Duration `json:"contentCacheDuration,omitempty"`
->>>>>>> e40bcf51
 }
 
 type GrafanaDashboardDatasource struct {
@@ -153,13 +150,12 @@
 		}
 	}
 
-<<<<<<< HEAD
 	if d.Spec.Environment != "" {
 		io.WriteString(hash, d.Spec.Environment) // nolint
-=======
+	}
+
 	if d.Status.ContentCache != nil {
 		hash.Write(d.Status.ContentCache)
->>>>>>> e40bcf51
 	}
 
 	return fmt.Sprintf("%x", hash.Sum(nil))
