--- conflicted
+++ resolved
@@ -1,102 +1,10 @@
-<<<<<<< HEAD
+# Current Operator version
+VERSION ?= 4.1.1
 GIT_COMMIT := $(shell git describe --tags --always || echo pre-commit)
 ORG?=infoblox
-NAMESPACE?=grafana
 PROJECT=grafana-operator
-SHELL=/bin/bash
 TAG?=$(GIT_COMMIT)
 PKG=github.com/infobloxopen/grafana-operator
-COMPILE_TARGET=./tmp/_output/bin/$(PROJECT)
-
-.PHONY: setup/travis
-setup/travis:
-	@echo Installing Operator SDK
-	@curl -Lo operator-sdk https://github.com/operator-framework/operator-sdk/releases/download/v0.18.2/operator-sdk-v0.18.2-x86_64-linux-gnu && chmod +x operator-sdk && sudo mv operator-sdk /usr/local/bin/
-
-.PHONY: code/run
-code/run:
-	@operator-sdk run local
-
-.PHONY: code/compile
-code/compile:
-	@GOOS=linux GOARCH=amd64 CGO_ENABLED=0 go build -o=$(COMPILE_TARGET) ./cmd/manager
-
-.PHONY: code/gen
-code/gen:
-	operator-sdk generate k8s
-
-.PHONY: code/check
-code/check:
-	@diff -u <(echo -n) <(gofmt -d .)
-
-.PHONY: code/fix
-code/fix:
-	@gofmt -w .
-
-.PHONY: image/build
-image/build: code/compile
-	@operator-sdk build ${ORG}/${PROJECT}:${TAG}
-
-.PHONY: image/push
-image/push:
-	docker push ${ORG}/${PROJECT}:${TAG}
-
-.PHONY: image/build/push
-image/build/push: image/build image/push
-
-.PHONY: image/show
-image/show:
-	@echo ${ORG}/${PROJECT}:${TAG}
-
-.PHONY: test/unit
-test/unit:
-	@echo Running tests:
-	go test -v -race -cover ./pkg/...
-
-clean/image:
-	@docker rmi -f $(shell docker images -q $(SERVER_IMAGE)) || true
-
-.PHONY: test/e2e
-test/e2e:
-	@operator-sdk --verbose test local ./test/e2e --watch-namespace="grafana-test-e2e" --operator-namespace="grafana-test-e2e" --debug --up-local
-
-.PHONY: cluster/prepare/local/file
-cluster/prepare/local/file:
-	sed -i "s#image: .*#image: ${ORG}/${PROJECT}:${TAG}#g" deploy/operator.yaml
-	sed -i "s/imagePullPolicy: .*/imagePullPolicy: IfNotPresent/g" deploy/operator.yaml
-	@sed -i "s/__NAMESPACE__/${NAMESPACE}/g" deploy/cluster_roles/cluster_role_binding_grafana_operator.yaml
-
-.PHONY: cluster/prepare/local
-cluster/prepare/local: cluster/prepare/local/file
-	-kubectl create namespace ${NAMESPACE}
-	kubectl apply -f deploy/crds
-	kubectl apply -f deploy/roles -n ${NAMESPACE}
-	kubectl apply -f deploy/cluster_roles
-	kubectl apply -f deploy/examples/Grafana.yaml -n ${NAMESPACE}
-
-.PHONY: cluster/cleanup
-cluster/cleanup: operator/stop
-	-kubectl delete deployment grafana-deployment -n ${NAMESPACE}
-	-kubectl delete namespace ${NAMESPACE}
-
-## Deploy the latest tagged release
-.PHONY: operator/deploy
-operator/deploy: cluster/prepare/local
-	kubectl apply -f deploy/operator.yaml -n ${NAMESPACE}
-	@git checkout -- deploy/cluster_roles/cluster_role_binding_grafana_operator.yaml
-
-## Deploy the latest master image
-.PHONY: operator/deploy/master
-operator/deploy/master: cluster/prepare/local
-	kubectl apply -f deploy/operatorMasterImage.yaml -n ${NAMESPACE}
-	@git checkout -- deploy/cluster_roles/cluster_role_binding_grafana_operator.yaml
-
-.PHONY: operator/stop
-operator/stop:
-	-kubectl delete deployment grafana-operator -n ${NAMESPACE}
-=======
-# Current Operator version
-VERSION ?= 4.1.1
 
 # IMAGE_TAG_BASE defines the namespace and part of the image name for remote images.
 # running 'make bundle-build bundle-push catalog-build catalog-push' will build and push both
@@ -116,7 +24,7 @@
 KUSTOMIZE_TAG := $(if $(KUSTOMIZE_TAG),$(KUSTOMIZE_TAG),latest)
 
 # Image URL to use all building/pushing image targets8
-IMG ?= quay.io/grafana-operator/grafana-operator:v$(VERSION)
+IMG ?= ${ORG}/${PROJECT}:${TAG}
 # Produce CRDs that work back to Kubernetes 1.11 (no version conversion)
 CRD_OPTIONS ?= "crd:trivialVersions=true,preserveUnknownFields=false"
 
@@ -178,7 +86,7 @@
 
 # Generate manifests e.g. CRD, RBAC etc.
 manifests: controller-gen
-	$(CONTROLLER_GEN) $(CRD_OPTIONS) rbac:roleName=manager-role webhook paths="./..." output:crd:artifacts:config=config/crd/bases
+	$(CONTROLLER_GEN) $(CRD_OPTIONS) rbac:roleName=manager-role webhook paths="./..." object:headerFile=hack/boilerplate.go.txt output:crd:artifacts:config=config/crd/bases
 
 # Generate API reference documentation
 api-docs: gen-crd-api-reference-docs kustomize
@@ -306,4 +214,7 @@
 .PHONY: catalog-push
 catalog-push: ## Push the catalog image.
 	$(MAKE) docker-push IMG=$(CATALOG_IMG)
->>>>>>> 199aa6b8
+
+.PHONY: image/show
+image/show:
+	@echo ${IMG}