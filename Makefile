include .bingo/Variables.mk

# Current Operator version
VERSION ?= 5.17.1

# BUNDLE_GEN_FLAGS are the flags passed to the operator-sdk generate bundle command
BUNDLE_GEN_FLAGS ?= -q --overwrite --version $(VERSION) $(BUNDLE_METADATA_OPTS)

# USE_IMAGE_DIGESTS defines if images are resolved via tags or digests
# You can enable this value if you would like to use SHA Based Digests
# To enable set flag to true
USE_IMAGE_DIGESTS ?= false
ifeq ($(USE_IMAGE_DIGESTS), true)
	BUNDLE_GEN_FLAGS += --use-image-digests
endif

# Read Grafana Image and Version from go code
GRAFANA_IMAGE := $(shell grep 'GrafanaImage' controllers/config/operator_constants.go | sed 's/.*"\(.*\)".*/\1/')
GRAFANA_VERSION := $(shell grep 'GrafanaVersion' controllers/config/operator_constants.go | sed 's/.*"\(.*\)".*/\1/')

# Image URL to use all building/pushing image targets
REGISTRY ?= ghcr.io
ORG ?= grafana
IMG ?= $(REGISTRY)/$(ORG)/grafana-operator:v$(VERSION)
# ENVTEST_K8S_VERSION refers to the version of kubebuilder assets to be downloaded by envtest binary.
ENVTEST_K8S_VERSION = 1.28.0

# Get the currently used golang install path (in GOPATH/bin, unless GOBIN is set)
ifeq (,$(shell go env GOBIN))
GOBIN=$(shell go env GOPATH)/bin
else
GOBIN=$(shell go env GOBIN)
endif

# Setting SHELL to bash allows bash commands to be executed by recipes.
# Options are set to exit when a recipe line exits non-zero or a piped command fails.
SHELL = /usr/bin/env bash -o pipefail
.SHELLFLAGS = -ec

.PHONY: all
all: manifests test api-docs helm/docs

##@ General

# The help target prints out all targets with their descriptions organized
# beneath their categories. The categories are represented by '##@' and the
# target descriptions by '##'. The awk commands is responsible for reading the
# entire set of makefiles included in this invocation, looking for lines of the
# file as xyz: ## something, and then pretty-format the target and help. Then,
# if there's a line with ##@ something, that gets pretty-printed as a category.
# More info on the usage of ANSI control characters for terminal formatting:
# https://en.wikipedia.org/wiki/ANSI_escape_code#SGR_parameters
# More info on the awk command:
# http://linuxcommand.org/lc3_adv_awk.php

.PHONY: help
help: ## Display this help.
	@awk 'BEGIN {FS = ":.*##"; printf "\nUsage:\n  make \033[36m<target>\033[0m\n"} /^[a-zA-Z_0-9-]+:.*?##/ { printf "  \033[36m%-15s\033[0m %s\n", $$1, $$2 } /^##@/ { printf "\n\033[1m%s\033[0m\n", substr($$0, 5) } ' $(MAKEFILE_LIST)

##@ Development

.PHONY: manifests
manifests: $(CONTROLLER_GEN) $(KUSTOMIZE) $(YQ) ## Generate WebhookConfiguration, ClusterRole and CustomResourceDefinition objects.
	$(CONTROLLER_GEN) rbac:roleName=manager-role webhook paths="./..." crd output:crd:artifacts:config=config/crd/bases
	$(CONTROLLER_GEN) rbac:roleName=manager-role webhook paths="./..." crd output:crd:artifacts:config=deploy/helm/grafana-operator/crds
	$(YQ) -i '(select(.kind == "Deployment") | .spec.template.spec.containers[0].env[] | select (.name == "RELATED_IMAGE_GRAFANA")).value="$(GRAFANA_IMAGE):$(GRAFANA_VERSION)"' config/manager/manager.yaml

	# NOTE: As we publish the whole kustomize folder structure (deploy/kustomize) as an OCI arfifact via flux, in kustomization.yaml, we cannot reference files that reside outside of deploy/kustomize. Thus, we need to maintain an additional copy of CRDs and the ClusterRole
	$(KUSTOMIZE) build config/crd -o deploy/kustomize/base/crds.yaml
	cp config/rbac/role.yaml deploy/kustomize/base/role.yaml

	# Sync role definitions to helm chart
	mkdir -p deploy/helm/grafana-operator/files
	cat config/rbac/role.yaml | $(YQ) -r 'del(.rules[] | select (.apiGroups | contains(["route.openshift.io"])))' > deploy/helm/grafana-operator/files/rbac.yaml
	cat config/rbac/role.yaml | $(YQ) -r 'del(.rules[] | select (.apiGroups | contains(["route.openshift.io"]) | not))'  > deploy/helm/grafana-operator/files/rbac-openshift.yaml

# Generate API reference documentation
api-docs: manifests $(CRDOC)
	$(CRDOC) --resources config/crd/bases --output docs/docs/api.md --template hugo/templates/frontmatter-grafana-operator.tmpl

.PHONY: generate
generate: $(CONTROLLER_GEN) ## Generate code containing DeepCopy, DeepCopyInto, and DeepCopyObject method implementations.
	$(CONTROLLER_GEN) object:headerFile="hack/boilerplate.go.txt" paths="./..."

.PHONY: vet
vet: ## Run go vet against code.
	go vet ./...

.PHONY: test
test: manifests generate code/golangci-lint api-docs vet $(SETUP_ENVTEST) ## Run tests.
	KUBEBUILDER_ASSETS="$(shell $(SETUP_ENVTEST) use $(ENVTEST_K8S_VERSION) --bin-dir $(LOCALBIN) -p path)" go test ./... -coverprofile cover.out
	cd api && KUBEBUILDER_ASSETS="$(shell $(SETUP_ENVTEST) use $(ENVTEST_K8S_VERSION) --bin-dir $(LOCALBIN) -p path)" go test ./... -coverprofile ../cover-api.out && cd -

##@ Build

.PHONY: build
build: generate vet $(GOLANGCI_LINT) ## Build manager binary.
	$(GOLANGCI_LINT) fmt ./...
	go build -o bin/manager main.go

.PHONY: run
run: manifests generate vet $(GOLANGCI_LINT) ## Run a controller from your host.
	$(GOLANGCI_LINT) fmt ./...
	go run ./main.go --zap-devel=true

##@ Deployment

ifndef ignore-not-found
  ignore-not-found = false
endif

.PHONY: install
install: manifests $(KUSTOMIZE) ## Install CRDs into the K8s cluster specified in ~/.kube/config.
	$(KUSTOMIZE) build config/crd | kubectl replace --force=true -f -

.PHONY: uninstall
uninstall: manifests $(KUSTOMIZE) ## Uninstall CRDs from the K8s cluster specified in ~/.kube/config. Call with ignore-not-found=true to ignore resource not found errors during deletion.
	$(KUSTOMIZE) build config/crd | kubectl delete --ignore-not-found=$(ignore-not-found) -f -

.PHONY: deploy
<<<<<<< HEAD
deploy: manifests $(KUSTOMIZE) ## Deploy controller to the K8s cluster specified in ~/.kube/config.
	cd deploy/kustomize/overlays/cluster_scoped && $(KUSTOMIZE) edit set image controller=${IMG}
=======
deploy: manifests kustomize ## Deploy controller to the K8s cluster specified in ~/.kube/config.
	cd deploy/kustomize/overlays/cluster_scoped && $(KUSTOMIZE) edit set image ghcr.io/grafana/grafana-operator=${IMG}
>>>>>>> 09110e36
	$(KUSTOMIZE) build deploy/kustomize/overlays/cluster_scoped | kubectl apply --server-side --force-conflicts -f -

.PHONY: deploy-chainsaw
deploy-chainsaw: manifests $(KUSTOMIZE) ## Deploy controller to the K8s cluster specified in ~/.kube/config.
	$(KUSTOMIZE) build deploy/kustomize/overlays/chainsaw | kubectl apply --server-side --force-conflicts -f -

.PHONY: undeploy
undeploy: $(KUSTOMIZE) ## Undeploy controller from the K8s cluster specified in ~/.kube/config. Call with ignore-not-found=true to ignore resource not found errors during deletion.
	$(KUSTOMIZE) build config/default | kubectl delete --ignore-not-found=$(ignore-not-found) -f -

.PHONY: start-kind
start-kind: $(KIND) ## Start kind cluster locally
	@hack/kind/start-kind.sh

##@ Build Dependencies

## Location to install dependencies to
LOCALBIN ?= $(shell pwd)/bin
$(LOCALBIN):
	mkdir -p $(LOCALBIN)

# CHANNELS define the bundle channels used in the bundle.
# Add a new line here if you would like to change its default config. (E.g CHANNELS = "candidate,fast,stable")
# To re-generate a bundle for other specific channels without changing the standard setup, you can:
# - use the CHANNELS as arg of the bundle target (e.g make bundle CHANNELS=candidate,fast,stable)
# - use environment variables to overwrite this value (e.g export CHANNELS="candidate,fast,stable")
CHANNELS=v5
ifneq ($(origin CHANNELS), undefined)
BUNDLE_CHANNELS := --channels=$(CHANNELS)
endif

# DEFAULT_CHANNEL defines the default channel used in the bundle.
# Add a new line here if you would like to change its default config. (E.g DEFAULT_CHANNEL = "stable")
# To re-generate a bundle for any other default channel without changing the default setup, you can:
# - use the DEFAULT_CHANNEL as arg of the bundle target (e.g make bundle DEFAULT_CHANNEL=stable)
# - use environment variables to overwrite this value (e.g export DEFAULT_CHANNEL="stable")
DEFAULT_CHANNEL="v5"
ifneq ($(origin DEFAULT_CHANNEL), undefined)
BUNDLE_DEFAULT_CHANNEL := --default-channel=$(DEFAULT_CHANNEL)
endif
BUNDLE_METADATA_OPTS ?= $(BUNDLE_CHANNELS) $(BUNDLE_DEFAULT_CHANNEL)

.PHONY: bundle
bundle: manifests $(KUSTOMIZE) $(OPERATOR_SDK) ## Generate bundle manifests and metadata, then validate generated files.
	cd config/manager && $(KUSTOMIZE) edit set image controller=$(IMG)
	$(KUSTOMIZE) build config/manifests | $(OPERATOR_SDK) generate bundle $(BUNDLE_GEN_FLAGS)
	./hack/add-openshift-annotations.sh
	$(OPERATOR_SDK) bundle validate ./bundle

.PHONY: bundle/redhat
bundle/redhat: BUNDLE_GEN_FLAGS += --use-image-digests
bundle/redhat: bundle

# e2e
.PHONY: e2e-kind
e2e-kind: $(KIND)
ifeq (,$(shell kind get clusters ))
	$(KIND) --kubeconfig="${KUBECONFIG}" create cluster --image=kindest/node:v$(ENVTEST_K8S_VERSION) --config tests/e2e/kind.yaml
endif

.PHONY: e2e-local-gh-actions
e2e-local-gh-actions: e2e-kind ko-build-kind e2e

.PHONY: e2e
e2e: install deploy-chainsaw  $(CHAINSAW) ## Run e2e tests using chainsaw.
	$(CHAINSAW) test --test-dir ./tests/e2e/$(TESTS)

.PHONY: code/golangci-lint
ifndef GITHUB_ACTIONS # Inside GitHub Actions, we run golangci-lint in a separate step
code/golangci-lint: $(GOLANGCI_LINT)
	$(GOLANGCI_LINT) fmt ./...
	$(GOLANGCI_LINT) run --allow-parallel-runners ./...
	cd api && $(GOLANGCI_LINT) run --allow-parallel-runners ./... && cd -
endif

export KO_DOCKER_REPO ?= ko.local/grafana/grafana-operator
export KIND_CLUSTER_NAME ?= kind-grafana
export KUBECONFIG        ?= ${HOME}/.kube/kind-grafana-operator

.PHONY: ko-build-local
ko-build-local: $(KO) ## Build Docker image with KO
	$(KO) build --sbom=none --bare

.PHONY: ko-build-kind
ko-build-kind: $(KO) ko-build-local ## Build and Load Docker image into kind cluster
	$(KIND) load docker-image $(KO_DOCKER_REPO) --name $(KIND_CLUSTER_NAME)

.PHONY: helm/docs
helm/docs: $(HELM_DOCS)
	$(HELM_DOCS)

BUNDLE_IMG ?= $(REGISTRY)/$(ORG)/grafana-operator-bundle:v$(VERSION)

.PHONY: bundle-build
bundle-build: ## Build the bundle image.
	docker build -f bundle.Dockerfile -t $(BUNDLE_IMG) .

.PHONY: bundle-push
bundle-push: ## Push the bundle image.
	docker push $(BUNDLE_IMG)

# A comma-separated list of bundle images (e.g. make catalog-build BUNDLE_IMGS=example.com/operator-bundle:v0.1.0,example.com/operator-bundle:v0.2.0).
# These images MUST exist in a registry and be pull-able.
BUNDLE_IMGS ?= $(BUNDLE_IMG)

# The image tag given to the resulting catalog image (e.g. make catalog-build CATALOG_IMG=example.com/operator-catalog:v0.2.0).
CATALOG_IMG ?= $(REGISTRY)/$(REPO)/grafana-operator-catalog:v$(VERSION)

# Set CATALOG_BASE_IMG to an existing catalog image tag to add $BUNDLE_IMGS to that image.
ifneq ($(origin CATALOG_BASE_IMG), undefined)
FROM_INDEX_OPT := --from-index $(CATALOG_BASE_IMG)
endif

# Build a catalog image by adding bundle images to an empty catalog using the operator package manager tool, 'opm'.
# This recipe invokes 'opm' in 'semver' bundle add mode. For more information on add modes, see:
# https://github.com/operator-framework/community-operators/blob/7f1438c/docs/packaging-operator.md#updating-your-existing-operator
.PHONY: catalog-build $(OPM)
catalog-build: ## Build a catalog image.
	$(OPM) index add --container-tool docker --mode semver --tag $(CATALOG_IMG) --bundles $(BUNDLE_IMGS) $(FROM_INDEX_OPT)

# Push the catalog image.
.PHONY: catalog-push
catalog-push: ## Push a catalog image.
	docker push $(CATALOG_IMG)

.PHONY: prep-release
prep-release: $(YQ)
	$(YQ) -i '.version="v$(VERSION)"' deploy/helm/grafana-operator/Chart.yaml
	$(YQ) -i '.appVersion="v$(VERSION)"' deploy/helm/grafana-operator/Chart.yaml
	$(YQ) -i '.params.version="v$(VERSION)"' hugo/config.yaml
	sed -i 's/--version v5.*/--version v$(VERSION)/g' README.md
	sed -i 's/^VERSION ?= 5.*/VERSION ?= $(VERSION)/g' Makefile
	$(YQ) -i '.images[0].newTag="v$(VERSION)"' deploy/kustomize/base/kustomization.yaml
	make helm/docs<|MERGE_RESOLUTION|>--- conflicted
+++ resolved
@@ -118,13 +118,8 @@
 	$(KUSTOMIZE) build config/crd | kubectl delete --ignore-not-found=$(ignore-not-found) -f -
 
 .PHONY: deploy
-<<<<<<< HEAD
 deploy: manifests $(KUSTOMIZE) ## Deploy controller to the K8s cluster specified in ~/.kube/config.
-	cd deploy/kustomize/overlays/cluster_scoped && $(KUSTOMIZE) edit set image controller=${IMG}
-=======
-deploy: manifests kustomize ## Deploy controller to the K8s cluster specified in ~/.kube/config.
 	cd deploy/kustomize/overlays/cluster_scoped && $(KUSTOMIZE) edit set image ghcr.io/grafana/grafana-operator=${IMG}
->>>>>>> 09110e36
 	$(KUSTOMIZE) build deploy/kustomize/overlays/cluster_scoped | kubectl apply --server-side --force-conflicts -f -
 
 .PHONY: deploy-chainsaw
