<<<<<<< HEAD
GIT_COMMIT := $(shell git describe --tags --always || echo pre-commit)
ORG?=infoblox
NAMESPACE=grafana
=======
ORG?=integreatly
NAMESPACE?=grafana
>>>>>>> fc92a145
PROJECT=grafana-operator
SHELL=/bin/bash
TAG?=$(GIT_COMMIT)
PKG=github.com/infobloxopen/grafana-operator
COMPILE_TARGET=./tmp/_output/bin/$(PROJECT)

.PHONY: setup/travis
setup/travis:
	@echo Installing Operator SDK
	@curl -Lo operator-sdk https://github.com/operator-framework/operator-sdk/releases/download/v0.12.0/operator-sdk-v0.12.0-x86_64-linux-gnu && chmod +x operator-sdk && sudo mv operator-sdk /usr/local/bin/

.PHONY: code/run
code/run:
	@operator-sdk run local --namespace=${NAMESPACE}

.PHONY: code/compile
code/compile:
	@GOOS=linux GOARCH=amd64 CGO_ENABLED=0 go build -o=$(COMPILE_TARGET) ./cmd/manager

.PHONY: code/gen
code/gen:
	operator-sdk generate k8s

.PHONY: code/check
code/check:
	@diff -u <(echo -n) <(gofmt -d .)

.PHONY: code/fix
code/fix:
	@gofmt -w .

.PHONY: image/build
image/build: code/compile
	@operator-sdk build ${ORG}/${PROJECT}:${TAG}

.PHONY: image/push
image/push:
	docker push ${ORG}/${PROJECT}:${TAG}

.PHONY: image/build/push
image/build/push: image/build image/push

.PHONY: test/unit
test/unit:
	@echo Running tests:
	go test -v -race -cover ./pkg/...

<<<<<<< HEAD
clean/image:
	@docker rmi -f $(shell docker images -q $(SERVER_IMAGE)) || true
=======
.PHONY: test/e2e
test/e2e:
	@operator-sdk --verbose test local ./test/e2e --watch-namespace="grafana-test-e2e" --operator-namespace="grafana-test-e2e" --debug --up-local

.PHONY: cluster/prepare/local/file
cluster/prepare/local/file:
	@sed -i "s/__NAMESPACE__/${NAMESPACE}/g" deploy/cluster_roles/cluster_role_binding_grafana_operator.yaml

.PHONY: cluster/prepare/local
cluster/prepare/local: cluster/prepare/local/file
	-kubectl create namespace ${NAMESPACE}
	kubectl apply -f deploy/crds
	kubectl apply -f deploy/roles -n ${NAMESPACE}
	kubectl apply -f deploy/cluster_roles
	kubectl apply -f deploy/examples/Grafana.yaml -n ${NAMESPACE}

.PHONY: cluster/cleanup
cluster/cleanup: operator/stop
	-kubectl delete deployment grafana-deployment -n ${NAMESPACE}
	-kubectl delete namespace ${NAMESPACE}

## Deploy the latest tagged release
.PHONY: operator/deploy
operator/deploy: cluster/prepare/local
	kubectl apply -f deploy/operator.yaml -n ${NAMESPACE}
	@git checkout -- deploy/cluster_roles/cluster_role_binding_grafana_operator.yaml

## Deploy the latest master image
.PHONY: operator/deploy/master
operator/deploy/master: cluster/prepare/local
	kubectl apply -f deploy/operatorMasterImage.yaml -n ${NAMESPACE}
	@git checkout -- deploy/cluster_roles/cluster_role_binding_grafana_operator.yaml

.PHONY: operator/stop
operator/stop:
	-kubectl delete deployment grafana-operator -n ${NAMESPACE}
>>>>>>> fc92a145
<|MERGE_RESOLUTION|>--- conflicted
+++ resolved
@@ -1,11 +1,6 @@
-<<<<<<< HEAD
 GIT_COMMIT := $(shell git describe --tags --always || echo pre-commit)
 ORG?=infoblox
-NAMESPACE=grafana
-=======
-ORG?=integreatly
 NAMESPACE?=grafana
->>>>>>> fc92a145
 PROJECT=grafana-operator
 SHELL=/bin/bash
 TAG?=$(GIT_COMMIT)
@@ -53,44 +48,9 @@
 	@echo Running tests:
 	go test -v -race -cover ./pkg/...
 
-<<<<<<< HEAD
 clean/image:
 	@docker rmi -f $(shell docker images -q $(SERVER_IMAGE)) || true
-=======
-.PHONY: test/e2e
-test/e2e:
-	@operator-sdk --verbose test local ./test/e2e --watch-namespace="grafana-test-e2e" --operator-namespace="grafana-test-e2e" --debug --up-local
-
-.PHONY: cluster/prepare/local/file
-cluster/prepare/local/file:
-	@sed -i "s/__NAMESPACE__/${NAMESPACE}/g" deploy/cluster_roles/cluster_role_binding_grafana_operator.yaml
-
-.PHONY: cluster/prepare/local
-cluster/prepare/local: cluster/prepare/local/file
-	-kubectl create namespace ${NAMESPACE}
-	kubectl apply -f deploy/crds
-	kubectl apply -f deploy/roles -n ${NAMESPACE}
-	kubectl apply -f deploy/cluster_roles
-	kubectl apply -f deploy/examples/Grafana.yaml -n ${NAMESPACE}
-
-.PHONY: cluster/cleanup
-cluster/cleanup: operator/stop
-	-kubectl delete deployment grafana-deployment -n ${NAMESPACE}
-	-kubectl delete namespace ${NAMESPACE}
-
-## Deploy the latest tagged release
-.PHONY: operator/deploy
-operator/deploy: cluster/prepare/local
-	kubectl apply -f deploy/operator.yaml -n ${NAMESPACE}
-	@git checkout -- deploy/cluster_roles/cluster_role_binding_grafana_operator.yaml
-
-## Deploy the latest master image
-.PHONY: operator/deploy/master
-operator/deploy/master: cluster/prepare/local
-	kubectl apply -f deploy/operatorMasterImage.yaml -n ${NAMESPACE}
-	@git checkout -- deploy/cluster_roles/cluster_role_binding_grafana_operator.yaml
 
 .PHONY: operator/stop
 operator/stop:
-	-kubectl delete deployment grafana-operator -n ${NAMESPACE}
->>>>>>> fc92a145
+	-kubectl delete deployment grafana-operator -n ${NAMESPACE}