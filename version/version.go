--- conflicted
+++ resolved
@@ -1,9 +1,5 @@
 package version
 
 var (
-<<<<<<< HEAD
-	Version = "3.10.4"
-=======
 	Version = "4.1.1"
->>>>>>> 199aa6b8
 )