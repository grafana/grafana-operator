package main

import (
	"context"
	"fmt"
<<<<<<< HEAD
=======
	"github.com/operator-framework/operator-sdk/pkg/log/zap"
	"github.com/spf13/pflag"
>>>>>>> fc92a145
	"os"
	"runtime"
	"strings"

	"github.com/integr8ly/grafana-operator/v3/pkg/apis"
	"github.com/integr8ly/grafana-operator/v3/pkg/controller"
	"github.com/integr8ly/grafana-operator/v3/pkg/controller/common"
	config2 "github.com/integr8ly/grafana-operator/v3/pkg/controller/config"
	"github.com/integr8ly/grafana-operator/v3/pkg/controller/grafanadashboard"
	"github.com/integr8ly/grafana-operator/v3/pkg/controller/grafananotificationchannel"
	"github.com/integr8ly/grafana-operator/v3/version"
	routev1 "github.com/openshift/api/route/v1"
	"github.com/operator-framework/operator-sdk/pkg/k8sutil"
	"github.com/operator-framework/operator-sdk/pkg/leader"
	"github.com/operator-framework/operator-sdk/pkg/metrics"
	sdkVersion "github.com/operator-framework/operator-sdk/version"
	v1 "k8s.io/api/core/v1"
	"k8s.io/apimachinery/pkg/runtime/schema"
	"k8s.io/apimachinery/pkg/util/intstr"
	_ "k8s.io/client-go/plugin/pkg/client/auth/gcp"
	"k8s.io/client-go/rest"
	"sigs.k8s.io/controller-runtime/pkg/client/config"
	"sigs.k8s.io/controller-runtime/pkg/manager"
	logf "sigs.k8s.io/controller-runtime/pkg/runtime/log"
	"sigs.k8s.io/controller-runtime/pkg/runtime/signals"
)

var log = logf.Log.WithName("cmd")
var flagImage string
var flagImageTag string
var flagPluginsInitContainerImage string
var flagPluginsInitContainerTag string
var flagNamespaces string
var scanAll bool
var flagJsonnetLocation string

var (
	metricsHost       = "0.0.0.0"
	metricsPort int32 = 8080
)

func printVersion() {
	log.Info(fmt.Sprintf("Go Version: %s", runtime.Version()))
	log.Info(fmt.Sprintf("Go OS/Arch: %s/%s", runtime.GOOS, runtime.GOARCH))
	log.Info(fmt.Sprintf("operator-sdk Version: %v", sdkVersion.Version))
	log.Info(fmt.Sprintf("operator Version: %v", version.Version))
}

func init() {
	flagset := pflag.CommandLine
	flagset.StringVar(&flagImage, "grafana-image", "", "Overrides the default Grafana image")
	flagset.StringVar(&flagImageTag, "grafana-image-tag", "", "Overrides the default Grafana image tag")
	flagset.StringVar(&flagPluginsInitContainerImage, "grafana-plugins-init-container-image", "", "Overrides the default Grafana Plugins Init Container image")
	flagset.StringVar(&flagPluginsInitContainerTag, "grafana-plugins-init-container-tag", "", "Overrides the default Grafana Plugins Init Container tag")
	flagset.StringVar(&flagNamespaces, "namespaces", "", "Namespaces to scope the interaction of the Grafana operator. Mutually exclusive with --scan-all")
	flagset.StringVar(&flagJsonnetLocation, "jsonnet-location", "", "Overrides the base path of the jsonnet libraries")
	flagset.BoolVar(&scanAll, "scan-all", false, "Scans all namespaces for dashboards")
	flagset.AddFlagSet(zap.FlagSet())
	flagset.Parse(os.Args[1:])
}

// Starts a separate controller for the dashboard reconciliation in the background
func startDashboardController(ns string, cfg *rest.Config, signalHandler <-chan struct{}, autodetectChannel chan schema.GroupVersionKind) {
	// Create a new Cmd to provide shared dependencies and start components
	dashboardMgr, err := manager.New(cfg, manager.Options{
		MetricsBindAddress: "0",
		Namespace:          ns,
	})
	if err != nil {
		log.Error(err, "")
		os.Exit(1)
	}

	// Setup Scheme for the dashboard resource
	if err := apis.AddToScheme(dashboardMgr.GetScheme()); err != nil {
		log.Error(err, "")
		os.Exit(1)
	}

	// Use a separate manager for the dashboard controller
	grafanadashboard.Add(dashboardMgr, ns)

	go func() {
		if err := dashboardMgr.Start(signalHandler); err != nil {
			log.Error(err, "dashboard manager exited non-zero")
			os.Exit(1)
		}
	}()
}

// Starts a separate controller for the notification channels reconciliation in the background
func startNotificationChannelController(ns string, cfg *rest.Config, signalHandler <-chan struct{}, autodetectChannel chan schema.GroupVersionKind) {
	// Create a new Cmd to provide shared dependencies and start components
	channelMgr, err := manager.New(cfg, manager.Options{
		MetricsBindAddress: "0",
		Namespace:          ns,
	})
	if err != nil {
		log.Error(err, "")
		os.Exit(1)
	}

	// Setup Scheme for the notification channel resource
	if err := apis.AddToScheme(channelMgr.GetScheme()); err != nil {
		log.Error(err, "")
		os.Exit(1)
	}

	// Use a separate manager for the dashboard controller
	grafananotificationchannel.Add(channelMgr, ns)

	go func() {
		if err := channelMgr.Start(signalHandler); err != nil {
			log.Error(err, "notification channel manager exited non-zero")
			os.Exit(1)
		}
	}()
}

// Get the trimmed and sanitized list of namespaces (if --namespaces was provided)
func getSanitizedNamespaceList() []string {
	provided := strings.Split(flagNamespaces, ",")
	var selected []string

	for _, v := range provided {
		v = strings.TrimSpace(v)

		if v != "" {
			selected = append(selected, v)
		}
	}

	return selected
}

func main() {
	// The logger instantiated here can be changed to any logger
	// implementing the logr.Logger interface. This logger will
	// be propagated through the whole operator, generating
	// uniform and structured logs.

	logf.SetLogger(zap.Logger())

	printVersion()

	namespace, err := k8sutil.GetWatchNamespace()
	if err != nil {
		log.Error(err, "failed to get watch namespace")
		os.Exit(1)
	}

	if scanAll && flagNamespaces != "" {
		fmt.Fprint(os.Stderr, "--scan-all and --namespaces both set. Please provide only one")
		os.Exit(1)
	}

	// Controller configuration
	controllerConfig := config2.GetControllerConfig()
	controllerConfig.AddConfigItem(config2.ConfigGrafanaImage, flagImage)
	controllerConfig.AddConfigItem(config2.ConfigGrafanaImageTag, flagImageTag)
	controllerConfig.AddConfigItem(config2.ConfigPluginsInitContainerImage, flagPluginsInitContainerImage)
	controllerConfig.AddConfigItem(config2.ConfigPluginsInitContainerTag, flagPluginsInitContainerTag)
	controllerConfig.AddConfigItem(config2.ConfigOperatorNamespace, namespace)
	controllerConfig.AddConfigItem(config2.ConfigDashboardLabelSelector, "")
	controllerConfig.AddConfigItem(config2.ConfigJsonnetBasePath, flagJsonnetLocation)

	// Get the namespaces to scan for dashboards
	// It's either the same namespace as the controller's or it's all namespaces if the
	// --scan-all flag has been passed
	var dashboardNamespaces = []string{namespace}
	if scanAll {
		dashboardNamespaces = []string{""}
		log.V(1).Info("Scanning for dashboards in all namespaces")
	}

	if flagNamespaces != "" {
		dashboardNamespaces = getSanitizedNamespaceList()
		if len(dashboardNamespaces) == 0 {
			fmt.Fprint(os.Stderr, "--namespaces provided but no valid namespaces in list")
			os.Exit(1)
		}
		log.V(1).Info(fmt.Sprintf("Scanning for dashboards in the following namespaces: [%s]", strings.Join(dashboardNamespaces, ",")))
	}

	// Get a config to talk to the apiserver
	cfg, err := config.GetConfig()
	if err != nil {
		log.Error(err, "")
		os.Exit(1)
	}

	// Become the leader before proceeding
	leader.Become(context.TODO(), "grafana-operator-lock")

	// Create a new Cmd to provide shared dependencies and start components
	mgr, err := manager.New(cfg, manager.Options{
		Namespace:          namespace,
		MetricsBindAddress: fmt.Sprintf("%s:%d", metricsHost, metricsPort),
	})
	if err != nil {
		log.Error(err, "")
		os.Exit(1)
	}

	log.V(1).Info("Registering Components.")

	// Starting the resource auto-detection for the grafana controller
	autodetect, err := common.NewAutoDetect(mgr)
	if err != nil {
		log.Error(err, "failed to start the background process to auto-detect the operator capabilities")
	} else {
		autodetect.Start()
		defer autodetect.Stop()
	}

	// Setup Scheme for all resources
	if err := apis.AddToScheme(mgr.GetScheme()); err != nil {
		log.Error(err, "")
		os.Exit(1)
	}

	// Setup Scheme for OpenShift routes
	if err := routev1.AddToScheme(mgr.GetScheme()); err != nil {
		log.Error(err, "")
		os.Exit(1)
	}

	// Setup all Controllers
	if err := controller.AddToManager(mgr, autodetect.SubscriptionChannel, namespace); err != nil {
		log.Error(err, "")
		os.Exit(1)
	}

	servicePorts := []v1.ServicePort{
		{
			Name:       metrics.OperatorPortName,
			Protocol:   v1.ProtocolTCP,
			Port:       metricsPort,
			TargetPort: intstr.IntOrString{Type: intstr.Int, IntVal: metricsPort},
		},
	}
	_, err = metrics.CreateMetricsService(context.TODO(), cfg, servicePorts)

	if err != nil {
		log.Error(err, "error starting metrics service")
	}

	log.V(1).Info("Starting the Cmd.")

	signalHandler := signals.SetupSignalHandler()

	// Start one dashboard/notification channel controller per watch namespace
	for _, ns := range dashboardNamespaces {
		startDashboardController(ns, cfg, signalHandler, autodetect.SubscriptionChannel)
		startNotificationChannelController(ns, cfg, signalHandler, autodetect.SubscriptionChannel)
	}

	if err := mgr.Start(signalHandler); err != nil {
		log.Error(err, "manager exited non-zero")
		os.Exit(1)
	}
}<|MERGE_RESOLUTION|>--- conflicted
+++ resolved
@@ -3,11 +3,6 @@
 import (
 	"context"
 	"fmt"
-<<<<<<< HEAD
-=======
-	"github.com/operator-framework/operator-sdk/pkg/log/zap"
-	"github.com/spf13/pflag"
->>>>>>> fc92a145
 	"os"
 	"runtime"
 	"strings"
