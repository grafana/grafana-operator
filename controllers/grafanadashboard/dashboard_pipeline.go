package grafanadashboard

import (
	"bytes"
	"context"
	"encoding/json"
	"errors"
	"fmt"
	"io"
	"io/ioutil"
	"net/http"
	"net/url"
	"path"
	"strconv"
	"strings"
	"time"

	"github.com/go-logr/logr"
	"github.com/google/go-jsonnet"
	"github.com/grafana-operator/grafana-operator/v4/api/integreatly/v1alpha1"
	"github.com/grafana-operator/grafana-operator/v4/controllers/config"
	corev1 "k8s.io/api/core/v1"
	metav1 "k8s.io/apimachinery/pkg/apis/meta/v1"
<<<<<<< HEAD
	"k8s.io/apimachinery/pkg/types"
=======
>>>>>>> 6c0c2e4a
	"sigs.k8s.io/controller-runtime/pkg/client"
	"sigs.k8s.io/controller-runtime/pkg/log"
)

type SourceType int

const (
	SourceTypeJson    SourceType = 1
	SourceTypeJsonnet SourceType = 2
	SourceTypeUnknown SourceType = 3
)

var (
	grafanaComDashboardApiUrlRoot string = "https://grafana.com/api/dashboards"
)

type DashboardPipeline interface {
	ProcessDashboard(knownHash string, folderId *int64, folderName string, forceRecreate bool) ([]byte, error)
	NewHash() string
}

type DashboardPipelineImpl struct {
	Client    client.Client
	Dashboard *v1alpha1.GrafanaDashboard
	JSON      string
	Board     map[string]interface{}
	Logger    logr.Logger
	Hash      string
	Context   context.Context
}

func NewDashboardPipeline(client client.Client, dashboard *v1alpha1.GrafanaDashboard, ctx context.Context) DashboardPipeline {
	if dashboard.Spec.ContentCacheDuration == nil {
		dashboard.Spec.ContentCacheDuration = &metav1.Duration{Duration: 24 * time.Hour}
	}
	return &DashboardPipelineImpl{
		Client:    client,
		Dashboard: dashboard,
		JSON:      "",
		Logger:    log.Log.WithName(fmt.Sprintf("dashboard-%v", dashboard.Name)),
		Context:   ctx,
	}
}

func (r *DashboardPipelineImpl) ProcessDashboard(knownHash string, folderId *int64, folderName string, forceRecreate bool) ([]byte, error) {
	err := r.obtainJson()
	if err != nil {
		return nil, err
	}

	// Dashboard unchanged?
	hash := r.Dashboard.Hash()
	if hash == knownHash && !forceRecreate {
		r.Hash = knownHash
		return nil, nil
	}

	r.Hash = hash

	// Datasource inputs to resolve?
	err = r.resolveDatasources()
	if err != nil {
		return nil, err
	}

	// Dashboard valid?
	err = r.validateJson()
	if err != nil {
		return nil, err
	}

	// Dashboards are never expected to come with an ID, it is
	// always assigned by Grafana. If there is one, we ignore it
	r.Board["id"] = nil

	// Overwrite in case any user provided uid exists

	r.Board["uid"] = r.Dashboard.UID()
	r.Board["folderId"] = folderId
	r.Board["folderName"] = folderName

	raw, err := json.Marshal(r.Board)
	if err != nil {
		return nil, err
	}

	return bytes.TrimSpace(raw), nil
}

// Make sure the dashboard contains valid JSON
func (r *DashboardPipelineImpl) validateJson() error {
	contents, err := r.Dashboard.Parse(r.JSON)
	r.Board = contents
	return err
}

func (r *DashboardPipelineImpl) shouldUseContentCache() bool {
	cacheDuration := r.Dashboard.Spec.ContentCacheDuration.Duration
	contentTimeStamp := r.Dashboard.Status.ContentTimestamp

	return cacheDuration > 0 && contentTimeStamp.Add(cacheDuration).After(time.Now())
}

// Try to get the dashboard json definition either from a provided URL or from the
// raw json in the dashboard resource. The priority is as follows:
// 1) try to fetch from url or grafanaCom if provided
// 2) url or grafanaCom fails or not provided: try to fetch from configmap ref
// 3) no configmap specified: try to use embedded json
// 4) no json specified: try to use embedded jsonnet
func (r *DashboardPipelineImpl) obtainJson() error {
	// TODO(DeanBrunt): Add earlier validation for this
	if r.Dashboard.Spec.Url != "" && r.Dashboard.Spec.GrafanaCom != nil {
		return errors.New("both dashboard url and grafana.com source specified")
	}

<<<<<<< HEAD
	if r.Dashboard.Status.Content != "" && r.shouldUseContentCache() {
=======
	if r.Dashboard.Status.Content != "" && r.Dashboard.Status.ContentTimestamp.Add(r.Dashboard.Spec.ContentCacheDuration.Duration).After(time.Now()) {
>>>>>>> 6c0c2e4a
		r.JSON = r.Dashboard.Status.Content
		return nil
	}

	if r.Dashboard.Spec.GrafanaCom != nil {
		if err := r.loadDashboardFromGrafanaCom(); err != nil {
			r.Logger.Error(err, "failed to request dashboard from grafana.com, falling back to config map; if specified")
		} else {
			return nil
		}
	}

	if r.Dashboard.Spec.Url != "" {
		err := r.loadDashboardFromURL()
		if err != nil {
			r.Logger.Error(err, "failed to request dashboard url, falling back to config map; if specified")
		} else {
			return nil
		}
	}

	if r.Dashboard.Spec.ConfigMapRef != nil {
		err := r.loadDashboardFromConfigMap()
		if err != nil {
			r.Logger.Error(err, "failed to get config map, falling back to raw json")
		} else {
			return nil
		}
	}

	if r.Dashboard.Spec.Json != "" {
		r.JSON = r.Dashboard.Spec.Json
		return nil
	}

	if r.Dashboard.Spec.Jsonnet != "" {
		json, err := r.loadJsonnet(r.Dashboard.Spec.Jsonnet)
		if err != nil {
			r.Logger.Error(err, "failed to parse jsonnet")
		} else {
			r.JSON = json
			return nil
		}
	}

	return errors.New("unable to obtain dashboard contents")
}

// Compiles jsonnet to json and makes the grafonnet library available to
// the template
func (r *DashboardPipelineImpl) loadJsonnet(source string) (string, error) {
	cfg := config.GetControllerConfig()
	jsonnetLocation := cfg.GetConfigString(config.ConfigJsonnetBasePath, config.JsonnetBasePath)

	vm := jsonnet.MakeVM()

	vm.Importer(&jsonnet.FileImporter{
		JPaths: []string{jsonnetLocation},
	})

	return vm.EvaluateSnippet(r.Dashboard.Name, source) // nolint
}

// Try to obtain the dashboard json from a provided url
func (r *DashboardPipelineImpl) loadDashboardFromURL() error {
	url, err := url.ParseRequestURI(r.Dashboard.Spec.Url)
	if err != nil {
		return fmt.Errorf("invalid url %v", r.Dashboard.Spec.Url)
	}

	resp, err := http.Get(r.Dashboard.Spec.Url)
	if err != nil {
		return fmt.Errorf("cannot request %v", r.Dashboard.Spec.Url)
	}
	defer resp.Body.Close()

	body, err := ioutil.ReadAll(resp.Body)
	if err != nil {
		return err
	}
	if resp.StatusCode != 200 {
		retries := 0
<<<<<<< HEAD
		r.refreshDashboard()
=======
>>>>>>> 6c0c2e4a
		if r.Dashboard.Status.Error != nil {
			retries = r.Dashboard.Status.Error.Retries
		}
		r.Dashboard.Status = v1alpha1.GrafanaDashboardStatus{
			Error: &v1alpha1.GrafanaDashboardError{
				Message: string(body),
				Code:    resp.StatusCode,
				Retries: retries + 1,
			},
			ContentTimestamp: &metav1.Time{Time: time.Now()},
		}

		if err := r.Client.Status().Update(r.Context, r.Dashboard); err != nil {
<<<<<<< HEAD
			return fmt.Errorf("failed to request dashboard: %s\nfailed to update status : %w", string(body), err)
=======
			return fmt.Errorf("failed to request dashboard and failed to update status %s: %w", string(body), err)
>>>>>>> 6c0c2e4a
		}

		return fmt.Errorf("request failed with status %v", resp.StatusCode)
	}
	sourceType := r.getFileType(url.Path)

	switch sourceType {
	case SourceTypeJson, SourceTypeUnknown:
		// If unknown, assume json
		r.JSON = string(body)
	case SourceTypeJsonnet:
		json, err := r.loadJsonnet(string(body))
		if err != nil {
			return err
		}
		r.JSON = json
	}

<<<<<<< HEAD
	r.refreshDashboard()
=======
>>>>>>> 6c0c2e4a
	r.Dashboard.Status = v1alpha1.GrafanaDashboardStatus{
		Content:          r.JSON,
		ContentTimestamp: &metav1.Time{Time: time.Now()},
		ContentUrl:       r.Dashboard.Spec.Url,
	}

	if err := r.Client.Status().Update(r.Context, r.Dashboard); err != nil {
		return fmt.Errorf("failed to update status with content for dashboard %s/%s: %w", r.Dashboard.Namespace, r.Dashboard.Name, err)
	}

	return nil
}

func (r *DashboardPipelineImpl) refreshDashboard() error {
	return r.Client.Get(r.Context, types.NamespacedName{Name: r.Dashboard.Name, Namespace: r.Dashboard.Namespace}, r.Dashboard)
}

func (r *DashboardPipelineImpl) loadDashboardFromGrafanaCom() error {
	url, err := r.getGrafanaComDashboardUrl()
	if err != nil {
		return fmt.Errorf("failed to get grafana.com dashboard url: %w", err)
	}

	resp, err := http.Get(url) // nolint:gosec
	if err != nil {
		return fmt.Errorf("failed to request dashboard url '%s': %w", url, err)
	}
	defer resp.Body.Close()

	body, err := ioutil.ReadAll(resp.Body)
	if err != nil {
		return err
	}
<<<<<<< HEAD

	if resp.StatusCode != 200 {
		r.refreshDashboard()
		retries := 0
		if r.Dashboard.Status.Error != nil {
			retries = r.Dashboard.Status.Error.Retries
		}
		r.Dashboard.Status = v1alpha1.GrafanaDashboardStatus{
			Error: &v1alpha1.GrafanaDashboardError{
				Message: string(body),
				Code:    resp.StatusCode,
				Retries: retries + 1,
			},
			ContentTimestamp: &metav1.Time{Time: time.Now()},
		}

		if err := r.Client.Status().Update(r.Context, r.Dashboard); err != nil {
			return fmt.Errorf("failed to request dashboard and failed to update status %s: %w", string(body), err)
		}

		return fmt.Errorf("failed to request dashboard: %s", string(body))
	}

	r.JSON = string(body)

	r.refreshDashboard()
=======

	if resp.StatusCode != 200 {
		retries := 0
		if r.Dashboard.Status.Error != nil {
			retries = r.Dashboard.Status.Error.Retries
		}
		r.Dashboard.Status = v1alpha1.GrafanaDashboardStatus{
			Error: &v1alpha1.GrafanaDashboardError{
				Message: string(body),
				Code:    resp.StatusCode,
				Retries: retries + 1,
			},
			ContentTimestamp: &metav1.Time{Time: time.Now()},
		}

		if err := r.Client.Status().Update(r.Context, r.Dashboard); err != nil {
			return fmt.Errorf("failed to request dashboard and failed to update status %s: %w", string(body), err)
		}

		return fmt.Errorf("failed to request dashboard: %s", string(body))
	}

	r.JSON = string(body)

	// Update JSON so dashboard is not refetched

>>>>>>> 6c0c2e4a
	r.Dashboard.Status = v1alpha1.GrafanaDashboardStatus{
		Content:          r.JSON,
		ContentTimestamp: &metav1.Time{Time: time.Now()},
		ContentUrl:       url,
	}

	if err := r.Client.Status().Update(r.Context, r.Dashboard); err != nil {
		return fmt.Errorf("failed to update status with content for dashboard %s/%s: %w", r.Dashboard.Namespace, r.Dashboard.Name, err)
	}

	return nil
}

func (r *DashboardPipelineImpl) getGrafanaComDashboardUrl() (string, error) {
	grafanaComSource := r.Dashboard.Spec.GrafanaCom
	var revision int
	if grafanaComSource.Revision == nil {
		var err error
		revision, err = r.getLatestRevisionForGrafanaComDashboard()
		if err != nil {
			return "", fmt.Errorf("failed to get latest revision for dashboard id %d: %w", r.Dashboard.Spec.GrafanaCom.Id, err)
		}
	} else {
		revision = *grafanaComSource.Revision
	}

	u, err := url.Parse(grafanaComDashboardApiUrlRoot)
	if err != nil {
		return "", err
	}

	u.Path = path.Join(u.Path, strconv.Itoa(grafanaComSource.Id), "revisions", strconv.Itoa(revision), "download")
	return u.String(), nil
}

func (r *DashboardPipelineImpl) getLatestRevisionForGrafanaComDashboard() (int, error) {
	u, err := url.Parse(grafanaComDashboardApiUrlRoot)
	if err != nil {
		return 0, err
	}

	u.Path = path.Join(u.Path, strconv.Itoa(r.Dashboard.Spec.GrafanaCom.Id), "revisions")
	resp, err := http.Get(u.String())
	if err != nil {
		return 0, fmt.Errorf("failed to make request to %s: %w", u.String(), err)
	}
	defer resp.Body.Close()

	if resp.StatusCode != 200 {
		return 0, fmt.Errorf("request to list available grafana dashboard revisions failed with status code '%d'", resp.StatusCode)
	}

	listResponse, err := r.unmarshalListDashboardRevisionsResponseBody(resp.Body)
	if err != nil {
		return 0, fmt.Errorf("failed to unmarshal list dashboard revisions response: %w", err)
	}

	if listResponse == nil || len(listResponse.Items) == 0 {
		return 0, errors.New("list dashboard revisions request succeeded but no revisions returned")
	}

	return r.getMaximumRevisionFromListDashboardRevisionsResponse(listResponse), nil
}

// This will attempt to discover the latest revision, initially by using knowledge of the
// default sort method (ordering by revision), falling back on our own manual discovery of
// the maximum if the default changes away from revision ordering or using an unhandled
// direction.
func (r *DashboardPipelineImpl) getMaximumRevisionFromListDashboardRevisionsResponse(resp *listDashboardRevisionsResponse) int {
	if resp.OrderBy == "revision" {
		// resp.Direction seems to be inverted in the response (as of 2022-05-09), so let's ignore it and grab the bigger value
		first := resp.Items[0].Revision
		last := resp.Items[len(resp.Items)-1].Revision
		if first > last {
			return first
		} else {
			return last
		}
	}

	var maxRevision int
	for _, item := range resp.Items {
		if maxRevision < item.Revision {
			maxRevision = item.Revision
		}
	}

	return maxRevision
}

// This is an incomplete representation of the expected response,
// including only fields we care about.
type listDashboardRevisionsResponse struct {
	Items     []dashboardRevisionItem `json:"items"`
	OrderBy   string                  `json:"orderBy"`
	Direction string                  `json:"direction"`
}

type dashboardRevisionItem struct {
	Revision int `json:"revision"`
}

func (r *DashboardPipelineImpl) unmarshalListDashboardRevisionsResponseBody(
	body io.Reader,
) (*listDashboardRevisionsResponse, error) {
	bodyBytes, err := ioutil.ReadAll(body)
	if err != nil {
		return nil, err
	}

	resp := &listDashboardRevisionsResponse{}
	if err := json.Unmarshal(bodyBytes, resp); err != nil {
		return nil, fmt.Errorf("failed to unmarshal raw json to list dashboard revisions response: %w", err)
	}

	return resp, nil
}

// Try to determine the type (json or grafonnet) or a remote file by looking
// at the filename extension
func (r *DashboardPipelineImpl) getFileType(path string) SourceType {
	fragments := strings.Split(path, ".")
	if len(fragments) == 0 {
		return SourceTypeUnknown
	}

	extension := strings.TrimSpace(fragments[len(fragments)-1])
	switch strings.ToLower(extension) {
	case "json":
		return SourceTypeJson
	case "grafonnet":
		return SourceTypeJsonnet
	case "jsonnet":
		return SourceTypeJsonnet
	default:
		return SourceTypeUnknown
	}
}

// Try to obtain the dashboard json from a config map
func (r *DashboardPipelineImpl) loadDashboardFromConfigMap() error {
	ctx := context.Background()
	objectKey := client.ObjectKey{Name: r.Dashboard.Spec.ConfigMapRef.Name, Namespace: r.Dashboard.Namespace}

	var cm corev1.ConfigMap
	err := r.Client.Get(ctx, objectKey, &cm)
	if err != nil {
		return err
	}

	r.JSON = cm.Data[r.Dashboard.Spec.ConfigMapRef.Key]

	return nil
}

func (r *DashboardPipelineImpl) NewHash() string {
	return r.Hash
}

func (r *DashboardPipelineImpl) resolveDatasources() error {
	if len(r.Dashboard.Spec.Datasources) == 0 {
		return nil
	}

	currentJson := r.JSON
	for _, input := range r.Dashboard.Spec.Datasources {
		if input.DatasourceName == "" || input.InputName == "" {
			msg := "invalid datasource input rule, input or datasource empty"
			r.Logger.Info(msg)
			return errors.New(msg)
		}

		searchValue := fmt.Sprintf("${%s}", input.InputName)
		currentJson = strings.ReplaceAll(currentJson, searchValue, input.DatasourceName)
		r.Logger.Info("resolving input", "input.InputName", input.InputName, "input.DatasourceName", input.DatasourceName)
	}

	r.JSON = currentJson
	return nil
}<|MERGE_RESOLUTION|>--- conflicted
+++ resolved
@@ -21,10 +21,7 @@
 	"github.com/grafana-operator/grafana-operator/v4/controllers/config"
 	corev1 "k8s.io/api/core/v1"
 	metav1 "k8s.io/apimachinery/pkg/apis/meta/v1"
-<<<<<<< HEAD
 	"k8s.io/apimachinery/pkg/types"
-=======
->>>>>>> 6c0c2e4a
 	"sigs.k8s.io/controller-runtime/pkg/client"
 	"sigs.k8s.io/controller-runtime/pkg/log"
 )
@@ -140,11 +137,7 @@
 		return errors.New("both dashboard url and grafana.com source specified")
 	}
 
-<<<<<<< HEAD
 	if r.Dashboard.Status.Content != "" && r.shouldUseContentCache() {
-=======
-	if r.Dashboard.Status.Content != "" && r.Dashboard.Status.ContentTimestamp.Add(r.Dashboard.Spec.ContentCacheDuration.Duration).After(time.Now()) {
->>>>>>> 6c0c2e4a
 		r.JSON = r.Dashboard.Status.Content
 		return nil
 	}
@@ -227,10 +220,7 @@
 	}
 	if resp.StatusCode != 200 {
 		retries := 0
-<<<<<<< HEAD
 		r.refreshDashboard()
-=======
->>>>>>> 6c0c2e4a
 		if r.Dashboard.Status.Error != nil {
 			retries = r.Dashboard.Status.Error.Retries
 		}
@@ -244,11 +234,7 @@
 		}
 
 		if err := r.Client.Status().Update(r.Context, r.Dashboard); err != nil {
-<<<<<<< HEAD
 			return fmt.Errorf("failed to request dashboard: %s\nfailed to update status : %w", string(body), err)
-=======
-			return fmt.Errorf("failed to request dashboard and failed to update status %s: %w", string(body), err)
->>>>>>> 6c0c2e4a
 		}
 
 		return fmt.Errorf("request failed with status %v", resp.StatusCode)
@@ -267,10 +253,7 @@
 		r.JSON = json
 	}
 
-<<<<<<< HEAD
 	r.refreshDashboard()
-=======
->>>>>>> 6c0c2e4a
 	r.Dashboard.Status = v1alpha1.GrafanaDashboardStatus{
 		Content:          r.JSON,
 		ContentTimestamp: &metav1.Time{Time: time.Now()},
@@ -284,8 +267,11 @@
 	return nil
 }
 
-func (r *DashboardPipelineImpl) refreshDashboard() error {
-	return r.Client.Get(r.Context, types.NamespacedName{Name: r.Dashboard.Name, Namespace: r.Dashboard.Namespace}, r.Dashboard)
+func (r *DashboardPipelineImpl) refreshDashboard() {
+	err := r.Client.Get(r.Context, types.NamespacedName{Name: r.Dashboard.Name, Namespace: r.Dashboard.Namespace}, r.Dashboard)
+	if err != nil {
+		r.Logger.V(1).Error(err, "refreshing dashboard generation failed")
+	}
 }
 
 func (r *DashboardPipelineImpl) loadDashboardFromGrafanaCom() error {
@@ -304,7 +290,6 @@
 	if err != nil {
 		return err
 	}
-<<<<<<< HEAD
 
 	if resp.StatusCode != 200 {
 		r.refreshDashboard()
@@ -331,34 +316,6 @@
 	r.JSON = string(body)
 
 	r.refreshDashboard()
-=======
-
-	if resp.StatusCode != 200 {
-		retries := 0
-		if r.Dashboard.Status.Error != nil {
-			retries = r.Dashboard.Status.Error.Retries
-		}
-		r.Dashboard.Status = v1alpha1.GrafanaDashboardStatus{
-			Error: &v1alpha1.GrafanaDashboardError{
-				Message: string(body),
-				Code:    resp.StatusCode,
-				Retries: retries + 1,
-			},
-			ContentTimestamp: &metav1.Time{Time: time.Now()},
-		}
-
-		if err := r.Client.Status().Update(r.Context, r.Dashboard); err != nil {
-			return fmt.Errorf("failed to request dashboard and failed to update status %s: %w", string(body), err)
-		}
-
-		return fmt.Errorf("failed to request dashboard: %s", string(body))
-	}
-
-	r.JSON = string(body)
-
-	// Update JSON so dashboard is not refetched
-
->>>>>>> 6c0c2e4a
 	r.Dashboard.Status = v1alpha1.GrafanaDashboardStatus{
 		Content:          r.JSON,
 		ContentTimestamp: &metav1.Time{Time: time.Now()},
