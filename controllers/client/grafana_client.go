--- conflicted
+++ resolved
@@ -27,11 +27,7 @@
 	case cr.Spec.External.AdminUser != nil:
 		adminUser, err := GetValueFromSecretKey(ctx, cr.Spec.External.AdminUser, c, cr.Namespace)
 		if err != nil {
-<<<<<<< HEAD
-			println("got here")
-=======
->>>>>>> 4a8a17e1
-			return "", err
+     return "", err
 		}
 
 		return string(adminUser), nil
