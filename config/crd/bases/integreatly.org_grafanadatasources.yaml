
---
apiVersion: apiextensions.k8s.io/v1
kind: CustomResourceDefinition
metadata:
  annotations:
    controller-gen.kubebuilder.io/version: v0.6.2
  creationTimestamp: null
  name: grafanadatasources.integreatly.org
spec:
  group: integreatly.org
  names:
    kind: GrafanaDataSource
    listKind: GrafanaDataSourceList
    plural: grafanadatasources
    singular: grafanadatasource
  scope: Namespaced
  versions:
  - name: v1alpha1
    schema:
      openAPIV3Schema:
        description: GrafanaDataSource is the Schema for the grafanadatasources API
        properties:
          apiVersion:
            description: 'APIVersion defines the versioned schema of this representation
              of an object. Servers should convert recognized schemas to the latest
              internal value, and may reject unrecognized values. More info: https://git.k8s.io/community/contributors/devel/sig-architecture/api-conventions.md#resources'
            type: string
          kind:
            description: 'Kind is a string value representing the REST resource this
              object represents. Servers may infer this from the endpoint the client
              submits requests to. Cannot be updated. In CamelCase. More info: https://git.k8s.io/community/contributors/devel/sig-architecture/api-conventions.md#types-kinds'
            type: string
          metadata:
            type: object
          spec:
            description: GrafanaDataSourceSpec defines the desired state of GrafanaDataSource
            properties:
              datasources:
                items:
                  properties:
                    access:
                      type: string
                    basicAuth:
                      type: boolean
                    basicAuthPassword:
                      type: string
                    basicAuthUser:
                      type: string
                    customJsonData:
                      description: CustomJsonData will be used in place of jsonData,
                        if present, and supports arbitrary JSON, not just those of
                        official datasources
                      type: object
                      x-kubernetes-preserve-unknown-fields: true
                    customSecureJsonData:
                      description: SecureCustomJsonData will be used in place of secureJsonData,
                        if present, and supports arbitrary JSON, not just those of
                        official datasources
                      type: object
                      x-kubernetes-preserve-unknown-fields: true
                    database:
                      type: string
                    editable:
                      type: boolean
                    isDefault:
                      type: boolean
                    jsonData:
                      description: GrafanaDataSourceJsonData contains the most common
                        json options See https://grafana.com/docs/administration/provisioning/#datasources
                      properties:
                        addCorsHeader:
                          description: Useful fields for clickhouse datasource See
                            https://github.com/Vertamedia/clickhouse-grafana/tree/master/dist/README.md#configure-the-datasource-with-provisioning
                            See https://github.com/Vertamedia/clickhouse-grafana/tree/master/src/datasource.ts#L44
                          type: boolean
<<<<<<< HEAD
=======
                        alertmanagerUid:
                          description: AlertManagerUID if null use the internal grafana
                            alertmanager
                          type: string
>>>>>>> e40bcf51
                        allowInfraExplore:
                          type: boolean
                        apiToken:
                          type: string
                        appInsightsAppId:
                          description: Fields for Azure data sources
                          type: string
                        assumeRoleArn:
                          type: string
                        authType:
                          type: string
                        authenticationType:
                          type: string
                        azureLogAnalyticsSameAs:
                          type: string
                        clientEmail:
                          type: string
                        clientId:
                          type: string
                        cloudName:
                          type: string
                        clusterUrl:
                          type: string
                        connMaxLifetime:
                          type: integer
                        customMetricsNamespaces:
                          type: string
                        customQueryParameters:
                          description: Fields for Prometheus data sources
                          type: string
                        defaultBucket:
                          type: string
                        defaultDatabase:
                          type: string
                        defaultProject:
                          type: string
                        defaultRegion:
                          type: string
                        derivedFields:
                          items:
                            properties:
                              datasourceUid:
                                type: string
                              matcherRegex:
                                type: string
                              name:
                                type: string
                              url:
                                type: string
                            type: object
                          type: array
                        encrypt:
                          type: string
                        esVersion:
                          anyOf:
                          - type: integer
                          - type: string
                          x-kubernetes-int-or-string: true
                        exemplarTraceIdDestinations:
                          items:
                            properties:
                              datasourceUid:
                                type: string
                              name:
                                type: string
                              url:
                                type: string
                              urlDisplayLabel:
                                type: string
                            type: object
                          type: array
                        githubUrl:
                          description: Fields for Github data sources
                          type: string
                        graphiteVersion:
                          type: string
                        httpHeaderName1:
                          description: Custom HTTP headers for datasources See https://grafana.com/docs/grafana/latest/administration/provisioning/#datasources
                          type: string
                        httpHeaderName2:
                          type: string
                        httpHeaderName3:
                          type: string
                        httpHeaderName4:
                          type: string
                        httpHeaderName5:
                          type: string
                        httpHeaderName6:
                          type: string
                        httpHeaderName7:
                          type: string
                        httpHeaderName8:
                          type: string
                        httpHeaderName9:
                          type: string
                        httpMethod:
                          type: string
                        httpMode:
                          description: Fields for InfluxDB data sources
                          type: string
                        implementation:
                          description: Fields for Alertmanager data sources
                          type: string
                        interval:
                          type: string
                        logAnalyticsClientId:
                          type: string
                        logAnalyticsDefaultWorkspace:
                          type: string
                        logAnalyticsSubscriptionId:
                          type: string
                        logAnalyticsTenantId:
                          type: string
                        logLevelField:
                          type: string
                        logMessageField:
                          type: string
                        manageAlerts:
                          description: ManageAlerts turns on alert management from
                            UI
                          type: boolean
                        maxIdleConns:
                          type: integer
                        maxLines:
                          description: Fields for Loki data sources
                          type: integer
                        maxOpenConns:
                          type: integer
                        nodeGraph:
                          properties:
                            enabled:
                              type: boolean
                          type: object
                        oauthPassThru:
                          type: boolean
                        organization:
                          type: string
                        port:
                          type: integer
                        postgresVersion:
                          type: integer
<<<<<<< HEAD
=======
                        queryTimeout:
                          type: string
>>>>>>> e40bcf51
                        search:
                          properties:
                            hide:
                              type: boolean
                          type: object
<<<<<<< HEAD
=======
                        server:
                          description: Fields for Grafana Clickhouse data sources
                          type: string
>>>>>>> e40bcf51
                        serviceMap:
                          properties:
                            datasourceUid:
                              type: string
                          type: object
                        showOffline:
                          type: boolean
                        sigV4AssumeRoleArn:
                          type: string
                        sigV4Auth:
                          description: Fields for AWS Prometheus data sources
                          type: boolean
                        sigV4AuthType:
                          type: string
                        sigV4ExternalId:
                          type: string
                        sigV4Profile:
                          type: string
                        sigV4Region:
                          type: string
                        sslmode:
                          type: string
                        subscriptionId:
                          type: string
                        tenantId:
                          type: string
                        timeField:
                          type: string
                        timeInterval:
                          type: string
                        timeout:
                          description: HTTP Request timeout in seconds. Overrides
                            dataproxy.timeout option
                          type: integer
                        timescaledb:
                          type: boolean
                        timezone:
                          description: Extra field for MySQL data source
                          type: string
                        tlsAuth:
                          type: boolean
                        tlsAuthWithCACert:
                          type: boolean
                        tlsSkipVerify:
                          type: boolean
                        tokenUri:
                          description: Fields for Stackdriver data sources
                          type: string
                        tracesToLogs:
                          description: Fields for tracing data sources
                          properties:
                            datasourceUid:
                              type: string
                            filterBySpanID:
                              type: boolean
                            filterByTraceID:
                              type: boolean
                            lokiSearch:
                              type: boolean
                            spanEndTimeShift:
                              type: string
                            spanStartTimeShift:
                              type: string
                            tags:
                              items:
                                type: string
                              type: array
                          type: object
                        tsdbResolution:
                          type: string
                        tsdbVersion:
                          type: string
                        url:
                          description: Fields for Instana data sources See https://github.com/instana/instana-grafana-datasource/blob/main/provisioning/datasources/datasource.yml
                          type: string
                        usePOST:
                          type: boolean
                        useProxy:
                          type: boolean
                        useYandexCloudAuthorization:
                          type: boolean
                        username:
                          type: string
                        version:
                          type: string
                        xHeaderKey:
                          type: string
                        xHeaderUser:
                          type: string
                      type: object
                    name:
                      type: string
                    orgId:
                      type: integer
                    password:
                      type: string
                    secureJsonData:
                      description: GrafanaDataSourceSecureJsonData contains the most
                        common secure json options See https://grafana.com/docs/administration/provisioning/#datasources
                      properties:
                        accessKey:
                          type: string
                        accessToken:
                          description: Fields for Github data sources
                          type: string
                        appInsightsApiKey:
                          type: string
                        basicAuthPassword:
                          type: string
                        clientSecret:
                          description: Fields for Azure data sources
                          type: string
                        httpHeaderValue1:
                          description: Custom HTTP headers for datasources See https://grafana.com/docs/grafana/latest/administration/provisioning/#datasources
                          type: string
                        httpHeaderValue2:
                          type: string
                        httpHeaderValue3:
                          type: string
                        httpHeaderValue4:
                          type: string
                        httpHeaderValue5:
                          type: string
                        httpHeaderValue6:
                          type: string
                        httpHeaderValue7:
                          type: string
                        httpHeaderValue8:
                          type: string
                        httpHeaderValue9:
                          type: string
                        jwt:
                          description: Fields for Google Sheets data source
                          type: string
                        logAnalyticsClientSecret:
                          type: string
                        password:
                          type: string
                        privateKey:
                          description: Fields for Stackdriver data sources
                          type: string
                        secretKey:
                          type: string
                        sigV4AccessKey:
                          description: Fields for AWS data sources
                          type: string
                        sigV4SecretKey:
                          type: string
                        tlsCACert:
                          type: string
                        tlsClientCert:
                          type: string
                        tlsClientKey:
                          type: string
                        token:
                          description: Fields for InfluxDB data sources
                          type: string
                      type: object
                    type:
                      type: string
                    uid:
                      type: string
                    url:
                      type: string
                    user:
                      type: string
                    version:
                      type: integer
                    withCredentials:
                      type: boolean
                  required:
                  - name
                  - type
                  type: object
                type: array
              name:
                type: string
            required:
            - datasources
            - name
            type: object
          status:
            properties:
              message:
                type: string
              phase:
                type: string
            required:
            - message
            - phase
            type: object
        type: object
    served: true
    storage: true
    subresources:
      status: {}
status:
  acceptedNames:
    kind: ""
    plural: ""
  conditions: []
  storedVersions: []<|MERGE_RESOLUTION|>--- conflicted
+++ resolved
@@ -74,13 +74,10 @@
                             https://github.com/Vertamedia/clickhouse-grafana/tree/master/dist/README.md#configure-the-datasource-with-provisioning
                             See https://github.com/Vertamedia/clickhouse-grafana/tree/master/src/datasource.ts#L44
                           type: boolean
-<<<<<<< HEAD
-=======
                         alertmanagerUid:
                           description: AlertManagerUID if null use the internal grafana
                             alertmanager
                           type: string
->>>>>>> e40bcf51
                         allowInfraExplore:
                           type: boolean
                         apiToken:
@@ -135,10 +132,7 @@
                         encrypt:
                           type: string
                         esVersion:
-                          anyOf:
-                          - type: integer
-                          - type: string
-                          x-kubernetes-int-or-string: true
+                          type: string
                         exemplarTraceIdDestinations:
                           items:
                             properties:
@@ -222,22 +216,14 @@
                           type: integer
                         postgresVersion:
                           type: integer
-<<<<<<< HEAD
-=======
-                        queryTimeout:
-                          type: string
->>>>>>> e40bcf51
                         search:
                           properties:
                             hide:
                               type: boolean
                           type: object
-<<<<<<< HEAD
-=======
                         server:
                           description: Fields for Grafana Clickhouse data sources
                           type: string
->>>>>>> e40bcf51
                         serviceMap:
                           properties:
                             datasourceUid:
@@ -268,10 +254,6 @@
                           type: string
                         timeInterval:
                           type: string
-                        timeout:
-                          description: HTTP Request timeout in seconds. Overrides
-                            dataproxy.timeout option
-                          type: integer
                         timescaledb:
                           type: boolean
                         timezone:
