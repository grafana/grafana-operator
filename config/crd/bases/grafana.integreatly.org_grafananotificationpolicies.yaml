---
apiVersion: apiextensions.k8s.io/v1
kind: CustomResourceDefinition
metadata:
  annotations:
    controller-gen.kubebuilder.io/version: v0.16.3
  name: grafananotificationpolicies.grafana.integreatly.org
spec:
  group: grafana.integreatly.org
  names:
    categories:
    - grafana-operator
    kind: GrafanaNotificationPolicy
    listKind: GrafanaNotificationPolicyList
    plural: grafananotificationpolicies
    singular: grafananotificationpolicy
  scope: Namespaced
  versions:
  - additionalPrinterColumns:
    - format: date-time
      jsonPath: .status.lastResync
      name: Last resync
      type: date
    - jsonPath: .metadata.creationTimestamp
      name: Age
      type: date
    name: v1beta1
    schema:
      openAPIV3Schema:
        description: GrafanaNotificationPolicy is the Schema for the GrafanaNotificationPolicy
          API
        properties:
          apiVersion:
            description: |-
              APIVersion defines the versioned schema of this representation of an object.
              Servers should convert recognized schemas to the latest internal value, and
              may reject unrecognized values.
              More info: https://git.k8s.io/community/contributors/devel/sig-architecture/api-conventions.md#resources
            type: string
          kind:
            description: |-
              Kind is a string value representing the REST resource this object represents.
              Servers may infer this from the endpoint the client submits requests to.
              Cannot be updated.
              In CamelCase.
              More info: https://git.k8s.io/community/contributors/devel/sig-architecture/api-conventions.md#types-kinds
            type: string
          metadata:
            type: object
          spec:
            description: GrafanaNotificationPolicySpec defines the desired state of
              GrafanaNotificationPolicy
            properties:
              allowCrossNamespaceImport:
                default: false
                description: Allow the Operator to match this resource with Grafanas
                  outside the current namespace
                type: boolean
              editable:
                description: Whether to enable or disable editing of the notification
                  policy in Grafana UI
                type: boolean
                x-kubernetes-validations:
                - message: Value is immutable
                  rule: self == oldSelf
              instanceSelector:
                description: Selects Grafana instances for import
                properties:
                  matchExpressions:
                    description: matchExpressions is a list of label selector requirements.
                      The requirements are ANDed.
                    items:
                      description: |-
                        A label selector requirement is a selector that contains values, a key, and an operator that
                        relates the key and values.
                      properties:
                        key:
                          description: key is the label key that the selector applies
                            to.
                          type: string
                        operator:
                          description: |-
                            operator represents a key's relationship to a set of values.
                            Valid operators are In, NotIn, Exists and DoesNotExist.
                          type: string
                        values:
                          description: |-
                            values is an array of string values. If the operator is In or NotIn,
                            the values array must be non-empty. If the operator is Exists or DoesNotExist,
                            the values array must be empty. This array is replaced during a strategic
                            merge patch.
                          items:
                            type: string
                          type: array
                          x-kubernetes-list-type: atomic
                      required:
                      - key
                      - operator
                      type: object
                    type: array
                    x-kubernetes-list-type: atomic
                  matchLabels:
                    additionalProperties:
                      type: string
                    description: |-
                      matchLabels is a map of {key,value} pairs. A single {key,value} in the matchLabels
                      map is equivalent to an element of matchExpressions, whose key field is "key", the
                      operator is "In", and the values array contains only "value". The requirements are ANDed.
                    type: object
                type: object
                x-kubernetes-map-type: atomic
                x-kubernetes-validations:
                - message: spec.instanceSelector is immutable
                  rule: self == oldSelf
              resyncPeriod:
                default: 10m0s
                description: How often the resource is synced, defaults to 10m0s if
                  not set
                format: duration
                pattern: ^([0-9]+(\.[0-9]+)?(ns|us|µs|ms|s|m|h))+$
                type: string
              route:
                description: Routes for alerts to match against
                properties:
                  continue:
                    description: continue
                    type: boolean
                  group_by:
                    description: group by
                    items:
                      type: string
                    type: array
                  group_interval:
                    description: group interval
                    type: string
                  group_wait:
                    description: group wait
                    type: string
                  match_re:
                    additionalProperties:
                      type: string
                    description: match re
                    type: object
                  matchers:
                    description: matchers
                    items:
                      properties:
                        isEqual:
                          description: is equal
                          type: boolean
                        isRegex:
                          description: is regex
                          type: boolean
                        name:
                          description: name
                          type: string
                        value:
                          description: value
                          type: string
                      required:
                      - isRegex
                      - value
                      type: object
                    type: array
                  mute_time_intervals:
                    description: mute time intervals
                    items:
                      type: string
                    type: array
                  object_matchers:
                    description: object matchers
                    items:
                      description: |-
                        ObjectMatcher ObjectMatcher is a matcher that can be used to filter alerts.

                        swagger:model ObjectMatcher
                      items:
                        type: string
                      type: array
                    type: array
                  provenance:
                    description: provenance
                    type: string
                  receiver:
                    description: receiver
                    type: string
                  repeat_interval:
                    description: repeat interval
                    type: string
                  routeSelector:
                    description: Selects GrafanaNotificationPolicyRoutes to merge
                      in when specified
                    properties:
                      matchExpressions:
                        description: matchExpressions is a list of label selector
                          requirements. The requirements are ANDed.
                        items:
                          description: |-
                            A label selector requirement is a selector that contains values, a key, and an operator that
                            relates the key and values.
                          properties:
                            key:
                              description: key is the label key that the selector
                                applies to.
                              type: string
                            operator:
                              description: |-
                                operator represents a key's relationship to a set of values.
                                Valid operators are In, NotIn, Exists and DoesNotExist.
                              type: string
                            values:
                              description: |-
                                values is an array of string values. If the operator is In or NotIn,
                                the values array must be non-empty. If the operator is Exists or DoesNotExist,
                                the values array must be empty. This array is replaced during a strategic
                                merge patch.
                              items:
                                type: string
                              type: array
                              x-kubernetes-list-type: atomic
                          required:
                          - key
                          - operator
                          type: object
                        type: array
                        x-kubernetes-list-type: atomic
                      matchLabels:
                        additionalProperties:
                          type: string
                        description: |-
                          matchLabels is a map of {key,value} pairs. A single {key,value} in the matchLabels
                          map is equivalent to an element of matchExpressions, whose key field is "key", the
                          operator is "In", and the values array contains only "value". The requirements are ANDed.
                        type: object
                    type: object
                    x-kubernetes-map-type: atomic
                  routes:
                    description: routes
                    x-kubernetes-preserve-unknown-fields: true
                type: object
            required:
            - instanceSelector
            - route
            type: object
            x-kubernetes-validations:
            - message: spec.editable is immutable
              rule: ((!has(oldSelf.editable) && !has(self.editable)) || (has(oldSelf.editable)
                && has(self.editable)))
            - message: disabling spec.allowCrossNamespaceImport requires a recreate
                to ensure desired state
              rule: '!oldSelf.allowCrossNamespaceImport || (oldSelf.allowCrossNamespaceImport
                && self.allowCrossNamespaceImport)'
          status:
            description: The most recent observed state of a Grafana resource
            properties:
              conditions:
                description: Results when synchonizing resource with Grafana instances
                items:
                  description: Condition contains details for one aspect of the current
                    state of this API Resource.
                  properties:
                    lastTransitionTime:
                      description: |-
                        lastTransitionTime is the last time the condition transitioned from one status to another.
                        This should be when the underlying condition changed.  If that is not known, then using the time when the API field changed is acceptable.
                      format: date-time
                      type: string
                    message:
                      description: |-
                        message is a human readable message indicating details about the transition.
                        This may be an empty string.
                      maxLength: 32768
                      type: string
                    observedGeneration:
                      description: |-
                        observedGeneration represents the .metadata.generation that the condition was set based upon.
                        For instance, if .metadata.generation is currently 12, but the .status.conditions[x].observedGeneration is 9, the condition is out of date
                        with respect to the current state of the instance.
                      format: int64
                      minimum: 0
                      type: integer
                    reason:
                      description: |-
                        reason contains a programmatic identifier indicating the reason for the condition's last transition.
                        Producers of specific condition types may define expected values and meanings for this field,
                        and whether the values are considered a guaranteed API.
                        The value should be a CamelCase string.
                        This field may not be empty.
                      maxLength: 1024
                      minLength: 1
                      pattern: ^[A-Za-z]([A-Za-z0-9_,:]*[A-Za-z0-9_])?$
                      type: string
                    status:
                      description: status of the condition, one of True, False, Unknown.
                      enum:
                      - "True"
                      - "False"
                      - Unknown
                      type: string
                    type:
                      description: type of condition in CamelCase or in foo.example.com/CamelCase.
                      maxLength: 316
                      pattern: ^([a-z0-9]([-a-z0-9]*[a-z0-9])?(\.[a-z0-9]([-a-z0-9]*[a-z0-9])?)*/)?(([A-Za-z0-9][-A-Za-z0-9_.]*)?[A-Za-z0-9])$
                      type: string
                  required:
                  - lastTransitionTime
                  - message
                  - reason
                  - status
                  - type
                  type: object
                type: array
<<<<<<< HEAD
              discoveredRoutes:
                items:
                  type: string
                type: array
            required:
            - conditions
=======
              lastResync:
                description: Last time the resource was synchronized with Grafana
                  instances
                format: date-time
                type: string
>>>>>>> 8bdd1406
            type: object
        type: object
    served: true
    storage: true
    subresources:
      status: {}<|MERGE_RESOLUTION|>--- conflicted
+++ resolved
@@ -310,20 +310,17 @@
                   - type
                   type: object
                 type: array
-<<<<<<< HEAD
               discoveredRoutes:
                 items:
                   type: string
                 type: array
             required:
             - conditions
-=======
               lastResync:
                 description: Last time the resource was synchronized with Grafana
                   instances
                 format: date-time
                 type: string
->>>>>>> 8bdd1406
             type: object
         type: object
     served: true
