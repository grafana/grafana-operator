name: release

on:
  push:
    tags:
      - v5.*

permissions: {}

env:
  CR_INDEX_PATH: "${{ github.workspace }}/.cr-index"
  CR_TOOL_PATH: "${{ github.workspace }}/.cr-tool"
  RELEASE_NAME: ${{ github.ref_name }}

jobs:
  helm:
    permissions:
      contents: read
      packages: write
    runs-on: ubuntu-latest
    steps:
      - name: Checkout
        uses: actions/checkout@11bd71901bbe5b1630ceea73d27597364c9af683 # v4
        with:
          path: source
          persist-credentials: false

      - name: Install Helm
        uses: azure/setup-helm@b9e51907a09c216f16ebe8536097933489208112 # v4
        with:
          version: v3.17.3

      - name: Prepare
        run: |
          # OCI standard enforces lower-case paths
          GHCR_REPO=$(echo "ghcr.io/${{ github.repository }}" | tr '[:upper:]' '[:lower:]')
          HELM_REPO=$(echo "oci://ghcr.io/${{ github.repository_owner }}/helm-charts" | tr '[:upper:]' '[:lower:]')
          echo "GHCR_REPO=$GHCR_REPO" >> $GITHUB_ENV
          echo "HELM_REPO=$HELM_REPO" >> $GITHUB_ENV

      - name: Publish Helm charts
        env:
          RELEASE_ACTOR: ${{ github.actor }}
        run: |
          cd source/deploy/helm
          yq -i '.image.repository = "${{ env.GHCR_REPO }}"' grafana-operator/values.yaml
          helm registry login -u "${RELEASE_ACTOR}" -p ${{ secrets.GITHUB_TOKEN }} ghcr.io
          helm package --app-version ${RELEASE_NAME} --version ${RELEASE_NAME} grafana-operator

          helm push "grafana-operator-${RELEASE_NAME}.tgz" ${{ env.HELM_REPO }}

      - name: Install CR tool
        run: |
          mkdir "${CR_TOOL_PATH}"
          mkdir "${CR_INDEX_PATH}"
          curl -sSLo cr.tar.gz -H 'Authorization: Bearer ${{ secrets.GITHUB_TOKEN }}' "https://github.com/helm/chart-releaser/releases/download/v1.4.0/chart-releaser_1.4.0_linux_amd64.tar.gz"
          tar -xzf cr.tar.gz -C "${CR_TOOL_PATH}"
          rm -f cr.tar.gz

      - name: Get secrets
        id: secrets
        uses: grafana/shared-workflows/actions/get-vault-secrets@5d7e361bc7e0a183cde8afe9899fb7b596d2659b # get-vault-secrets-v1.2.0
        with:
          repo_secrets: |
            APP_ID=helm-release-github-app:app-id
            APP_PRIVATE_KEY=helm-release-github-app:private-key
          export_env: false

      - name: Create a GitHub App installation access token
        uses: actions/create-github-app-token@df432ceedc7162793a195dd1713ff69aefc7379e # v2.0.6
        id: app-token
        with:
          app-id: ${{ fromJSON(steps.secrets.outputs.secrets || '{}').APP_ID }}
          private-key: ${{ fromJSON(steps.secrets.outputs.secrets || '{}').APP_PRIVATE_KEY }}
          repositories: helm-charts
          owner: "${{ github.event.repository.owner.login }}"

      - name: Set the correct token (Github App or PAT) # zizmor: ignore[template-injection] app token considered safe
        run: |
          echo "AUTHTOKEN=${{ steps.app-token.outputs.token }}" >> $GITHUB_ENV

      - name: Make github release
        uses: softprops/action-gh-release@72f2c25fcb47643c292f7107632f7a47c1df5cd8 # v2
        with:
          body: |
            Helm chart for the [grafana-operator](https://github.com/${{ github.repository }})

            Tag on source: https://github.com/${{ github.repository }}/releases/tag/${{ github.ref_name }}
          files: |
            source/deploy/helm/grafana-operator-${{ github.ref_name }}.tgz
          repository: grafana/helm-charts
          tag_name: grafana-operator-${{ github.ref_name }}
          token: ${{ env.AUTHTOKEN }}

      - name: Checkout helm-charts # zizmor: ignore[artipacked] required to push using chart releaser in last step
        uses: actions/checkout@11bd71901bbe5b1630ceea73d27597364c9af683 # v4
        with:
          fetch-depth: 0
          repository: grafana/helm-charts
          path: helm-charts
          token: ${{ env.AUTHTOKEN }}

      - name: Configure Git for helm-charts
        run: |
          cd helm-charts
          git config user.name "$GITHUB_ACTOR"
          git config user.email "$GITHUB_ACTOR@users.noreply.github.com"

      - name: Update helm repo index.yaml
        run: |
          cd helm-charts
          "${CR_TOOL_PATH}/cr" index --config ../source/deploy/helm/cr.yaml --token "${{ env.AUTHTOKEN }}" --index-path "${CR_INDEX_PATH}" --package-path ../source/deploy/helm/ --push

  kustomize:
    runs-on: ubuntu-latest
    permissions:
      contents: write
      packages: write
    steps:
      - name: install flux
        uses: fluxcd/flux2/action@6bf37f6a560fd84982d67f853162e4b3c2235edb # v2.6.4

      - name: Clone repo
        uses: actions/checkout@11bd71901bbe5b1630ceea73d27597364c9af683 # v4
        with:
          persist-credentials: false

      - name: Prepare
        run: |
          # OCI standard enforces lower-case paths
          KUSTOMIZE_REPO=$(echo "oci://ghcr.io/${{ github.repository_owner }}/kustomize/grafana-operator" | tr '[:upper:]' '[:lower:]')
          GHCR_REPO=$(echo "ghcr.io/${{ github.repository }}" | tr '[:upper:]' '[:lower:]')
          echo "KUSTOMIZE_REPO=$KUSTOMIZE_REPO" >> $GITHUB_ENV
          echo "GHCR_REPO=$GHCR_REPO" >> $GITHUB_ENV

      - name: update-kustomize-image
        run: |
          make kustomize-set-image
        env:
          GITHUB_TOKEN: ${{ secrets.GITHUB_TOKEN }}

      - name: Login to GitHub Container Registry
        uses: docker/login-action@74a5d142397b4f367a81961eba4e8cd7edddf772 # v3
        with:
          registry: ghcr.io
          username: ${{ github.actor }}
          password: ${{ secrets.GITHUB_TOKEN }}

      - name: Publish Kustomize OCI artifact to GHCR
        env:
          PUBLISH_SOURCE: ${{ github.event.repository.html_url }}
        run: |
          flux push artifact ${{ env.KUSTOMIZE_REPO }}:${RELEASE_NAME} \
            --path="./deploy/kustomize" \
            --source="${PUBLISH_SOURCE}" \
            --revision="${RELEASE_NAME}/${GITHUB_SHA}"

      - name: upload kustomize assets
        env:
          GITHUB_TOKEN: ${{ secrets.GITHUB_TOKEN }}
        run: |
          make kustomize-github-assets
          gh release upload "${RELEASE_NAME}" kustomize-*.yaml crds.yaml

  image:
    permissions:
      contents: read
      packages: write
      id-token: write
    runs-on: ubuntu-latest
    outputs:
      platform-map: ${{ steps.publish-image.outputs.PLATFORM_MAP }}
    steps:
      - name: Clone repo
        uses: actions/checkout@11bd71901bbe5b1630ceea73d27597364c9af683 # v4
        with:
          persist-credentials: false

      - name: Login to GitHub Container Registry
        uses: docker/login-action@74a5d142397b4f367a81961eba4e8cd7edddf772 # v3
        with:
          registry: ghcr.io
          username: ${{ github.actor }}
          password: ${{ secrets.GITHUB_TOKEN }}

      - uses: actions/setup-go@d35c59abb061a4a6fb18e82ac0862c26744d6ab5 # v5
        with:
          go-version-file: "go.mod"
          cache: false

      - uses: ko-build/setup-ko@d006021bd0c28d1ce33a07e7943d48b079944c8d # v0.9
        with:
          version: v0.18.0

<<<<<<< HEAD
      - name: Install cosign
        uses: sigstore/cosign-installer@d58896d6a1865668819e1d91763c7751a165e159 # v3.9.2
        with:
          cosign-release: "v2.2.2"

=======
>>>>>>> a9d0b558
      - name: Build and push
        id: publish-image
        env:
          IMAGE_VERSION: ${{ github.ref_name }}
          KO_DOCKER_REPO: "ghcr.io/${{ github.repository }}"
        run: |
          # Create SBOM directory
          mkdir -p ./sboms

          # Build multi-platform with SBOMs
          ko build --sbom=spdx --sbom-dir ./sboms --image-refs ./image-digest --bare --platform linux/arm64,linux/amd64 -t ${IMAGE_VERSION} \
            --image-label org.opencontainers.image.title=grafana-operator \
            --image-label org.opencontainers.image.description="An operator for Grafana that installs and manages Grafana instances & Dashboards & Datasources through Kubernetes/OpenShift CRs" \
            --image-label org.opencontainers.image.url=${{ github.server_url }}/${{ github.repository }} \
            --image-label org.opencontainers.image.revision=${{ github.sha }} \
            --image-label org.opencontainers.image.version=${IMAGE_VERSION} \
            --image-label org.opencontainers.image.created="$(date -u +'%Y-%m-%dT%H:%M:%SZ')"

          # Extract manifest digest
          MANIFEST_DIGEST=$(cat ./image-digest | cut -d@ -f2)

          # Build platform map by processing SBOM files
          PLATFORM_MAP=$(
            find ./sboms -name "*.spdx.json" -not -name "*index*" | while read file; do
              platform=$(basename "$file" .spdx.json | sed 's/^main\.go-//' | sed 's/-/\//g')
              digest=$(jq -r '.packages[] | select(.primaryPackagePurpose == "CONTAINER") | .name | sub("sha256:"; "")' "$file")
              echo "{\"platform\":\"$platform\",\"digest\":\"$digest\",\"sbom\":\"$file\"}"
            done | jq -s .
          )

          # Output using heredoc
          {
            echo 'MANIFEST_DIGEST<<EOF'
            echo "$MANIFEST_DIGEST"
            echo 'EOF'
            echo 'PLATFORM_MAP<<EOF'
            echo "$PLATFORM_MAP"
            echo 'EOF'
          } >> "$GITHUB_OUTPUT"

          # Display summary
          echo "Build Summary:"
          echo "  Manifest: $MANIFEST_DIGEST"
          echo "$PLATFORM_MAP" | jq -r '.[] | "  \(.platform): sha256:\(.digest)"'

          # TODO: Add SBOM enrichment here in the future
          # You can modify the SBOM files before attestation
          # For example: add custom metadata, vulnerability scan results, etc.

      - name: Upload SBOMs as artifacts
        uses: actions/upload-artifact@v4
        with:
          name: sboms
          path: ./sboms/
          retention-days: 1

  attest:
    needs: image
    permissions:
      contents: read
      packages: write
      id-token: write
      attestations: write
    runs-on: ubuntu-latest
    strategy:
      matrix:
        platform: [linux/arm64, linux/amd64]
    steps:
      - name: Login to GitHub Container Registry
        uses: docker/login-action@74a5d142397b4f367a81961eba4e8cd7edddf772 # v3
        with:
          registry: ghcr.io
          username: ${{ github.actor }}
          password: ${{ secrets.GITHUB_TOKEN }}

      - name: Download SBOMs
        uses: actions/download-artifact@v4
        with:
          name: sboms
          path: ./sboms/

      - name: Install cosign
        uses: sigstore/cosign-installer@398d4b0eeef1380460a10c8013a76f728fb906ac # v3.9.1
        with:
          cosign-release: "v2.2.2"

      - name: Extract platform info
        id: platform-info
        env:
          PLATFORM_MAP: ${{ needs.image.outputs.platform-map }}
          CURRENT_PLATFORM: ${{ matrix.platform }}
        run: |
          PLATFORM_INFO=$(echo "$PLATFORM_MAP" | jq -r ".[] | select(.platform == \"$CURRENT_PLATFORM\")")
          DIGEST=$(echo "$PLATFORM_INFO" | jq -r '.digest')
          SBOM=$(echo "$PLATFORM_INFO" | jq -r '.sbom')

          # Add sha256: prefix for cosign
          DIGEST_WITH_PREFIX="sha256:$DIGEST"

          echo "DIGEST=$DIGEST_WITH_PREFIX" >> $GITHUB_OUTPUT
          echo "SBOM=$SBOM" >> $GITHUB_OUTPUT

          echo "Platform: $CURRENT_PLATFORM"
          echo "Digest: $DIGEST_WITH_PREFIX"
          echo "SBOM: $SBOM"

      - name: Attest build provenance
        uses: actions/attest-build-provenance@e8998f949152b193b063cb0ec769d69d929409be # v2
        with:
          subject-name: "ghcr.io/${{ github.repository }}"
          subject-digest: ${{ steps.platform-info.outputs.DIGEST }}
          push-to-registry: true

      - name: Sign and attach SBOM
        env:
          REPO_URI: "ghcr.io/${{ github.repository }}"
        run: |
          echo "Attesting SBOM for ${{ matrix.platform }}..."
          echo "  Image: ${REPO_URI}@${{ steps.platform-info.outputs.DIGEST }}"
          echo "  SBOM:  ${{ steps.platform-info.outputs.SBOM }}"

          cosign attest --yes --predicate "${{ steps.platform-info.outputs.SBOM }}" --type spdxjson \
            "${REPO_URI}@${{ steps.platform-info.outputs.DIGEST }}"

          echo "Successfully attested SBOM for ${{ matrix.platform }}"
          echo "To verify: cosign download attestation --predicate-type https://spdx.dev/Document ${REPO_URI}@${{ steps.platform-info.outputs.DIGEST }}"

  distribute-to-quay:
    runs-on: ubuntu-latest
    needs:
      - attest
    permissions:
      packages: read
    steps:
      - name: Get secrets
        id: secrets
        uses: grafana/shared-workflows/actions/get-vault-secrets@5d7e361bc7e0a183cde8afe9899fb7b596d2659b # get-vault-secrets-v1.2.0
        with:
          repo_secrets: |
            QUAY_USERNAME=quay-io:username
            QUAY_PASSWORD=quay-io:token
          export_env: false

      - name: Copy image to quay
        env:
          IMAGE_VERSION: ${{ github.ref_name }}
          DOCKER_REPO: "ghcr.io/${{ github.repository }}"
          GHCR_USERNAME: ${{ github.actor }}
          GHCR_PASSWORD: ${{ secrets.GITHUB_TOKEN }}
          QUAY_USERNAME: ${{ fromJSON(steps.secrets.outputs.secrets || '{}').QUAY_USERNAME }}
          QUAY_PASSWORD: ${{ fromJSON(steps.secrets.outputs.secrets || '{}').QUAY_PASSWORD }}
        run: |
          docker run -it --rm quay.io/containers/skopeo:v1.18.0 \
            copy --multi-arch all \
            --source-creds "$GHCR_USERNAME:$GHCR_PASSWORD" \
            --dest-creds "$QUAY_USERNAME:$QUAY_PASSWORD" \
            docker://${DOCKER_REPO}:${IMAGE_VERSION} \
            docker://quay.io/grafana-operator/grafana-operator:${IMAGE_VERSION}<|MERGE_RESOLUTION|>--- conflicted
+++ resolved
@@ -192,14 +192,6 @@
         with:
           version: v0.18.0
 
-<<<<<<< HEAD
-      - name: Install cosign
-        uses: sigstore/cosign-installer@d58896d6a1865668819e1d91763c7751a165e159 # v3.9.2
-        with:
-          cosign-release: "v2.2.2"
-
-=======
->>>>>>> a9d0b558
       - name: Build and push
         id: publish-image
         env:
@@ -282,7 +274,7 @@
           path: ./sboms/
 
       - name: Install cosign
-        uses: sigstore/cosign-installer@398d4b0eeef1380460a10c8013a76f728fb906ac # v3.9.1
+        uses: sigstore/cosign-installer@d58896d6a1865668819e1d91763c7751a165e159 # v3.9.2
         with:
           cosign-release: "v2.2.2"
 
