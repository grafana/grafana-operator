module github.com/grafana/grafana-operator/v5

go 1.23.3

require (
	github.com/bitly/go-simplejson v0.5.1
	github.com/blang/semver v3.5.1+incompatible
	github.com/go-logr/logr v1.4.2
	github.com/go-openapi/strfmt v0.23.0
	github.com/google/go-jsonnet v0.20.0
	github.com/grafana/grafana-openapi-client-go v0.0.0-20240430202104-3ad0f7e4ee52
	github.com/onsi/ginkgo/v2 v2.22.2
	github.com/onsi/gomega v1.36.2
	github.com/openshift/api v3.9.0+incompatible
	github.com/pkg/errors v0.9.1
	github.com/prometheus/client_golang v1.20.5
	github.com/stretchr/testify v1.10.0
	k8s.io/api v0.32.1
	k8s.io/apimachinery v0.32.1
	k8s.io/client-go v0.32.1
	sigs.k8s.io/controller-runtime v0.20.0
)

require (
	github.com/asaskevich/govalidator v0.0.0-20230301143203-a9d515a09cc2 // indirect
	github.com/fsnotify/fsnotify v1.7.0 // indirect
	github.com/fxamacker/cbor/v2 v2.7.0 // indirect
	github.com/go-logr/stdr v1.2.2 // indirect
	github.com/go-openapi/analysis v0.23.0 // indirect
	github.com/go-openapi/errors v0.22.0 // indirect
	github.com/go-openapi/loads v0.22.0 // indirect
	github.com/go-openapi/runtime v0.28.0 // indirect
	github.com/go-openapi/spec v0.21.0 // indirect
	github.com/go-openapi/validate v0.24.0 // indirect
	github.com/go-task/slim-sprig/v3 v3.0.0 // indirect
	github.com/google/btree v1.1.3 // indirect
	github.com/google/gnostic-models v0.6.8 // indirect
	github.com/google/pprof v0.0.0-20241210010833-40e02aabc2ad // indirect
	github.com/klauspost/compress v1.17.9 // indirect
	github.com/mitchellh/mapstructure v1.5.0 // indirect
	github.com/oklog/ulid v1.3.1 // indirect
	github.com/opentracing/opentracing-go v1.2.0 // indirect
	github.com/x448/float16 v0.8.4 // indirect
	go.mongodb.org/mongo-driver v1.14.0 // indirect
	go.opentelemetry.io/otel v1.28.0 // indirect
	go.opentelemetry.io/otel/metric v1.28.0 // indirect
	go.opentelemetry.io/otel/trace v1.28.0 // indirect
<<<<<<< HEAD
	golang.org/x/exp v0.0.0-20240719175910-8a7402abbf56 // indirect
	golang.org/x/sync v0.8.0 // indirect
	golang.org/x/tools v0.26.0 // indirect
=======
	golang.org/x/sync v0.10.0 // indirect
	golang.org/x/tools v0.28.0 // indirect
>>>>>>> 8bdd1406
	gopkg.in/evanphx/json-patch.v4 v4.12.0 // indirect
)

require (
	github.com/beorn7/perks v1.0.1 // indirect
	github.com/cespare/xxhash/v2 v2.3.0 // indirect
	github.com/davecgh/go-spew v1.1.2-0.20180830191138-d8f796af33cc // indirect
	github.com/emicklei/go-restful/v3 v3.11.0 // indirect
	github.com/evanphx/json-patch/v5 v5.9.0 // indirect
	github.com/go-logr/zapr v1.3.0 // indirect
	github.com/go-openapi/jsonpointer v0.21.0 // indirect
	github.com/go-openapi/jsonreference v0.21.0 // indirect
	github.com/go-openapi/swag v0.23.0 // indirect
	github.com/gogo/protobuf v1.3.2 // indirect
	github.com/golang/protobuf v1.5.4 // indirect
	github.com/google/go-cmp v0.6.0 // indirect
	github.com/google/gofuzz v1.2.0 // indirect
	github.com/google/uuid v1.6.0 // indirect
	github.com/josharian/intern v1.0.0 // indirect
	github.com/json-iterator/go v1.1.12 // indirect
	github.com/mailru/easyjson v0.7.7 // indirect
	github.com/modern-go/concurrent v0.0.0-20180306012644-bacd9c7ef1dd // indirect
	github.com/modern-go/reflect2 v1.0.2 // indirect
	github.com/munnerz/goautoneg v0.0.0-20191010083416-a7dc8b61c822 // indirect
	github.com/pmezard/go-difflib v1.0.1-0.20181226105442-5d4384ee4fb2 // indirect
	github.com/prometheus/client_model v0.6.1 // indirect
	github.com/prometheus/common v0.55.0 // indirect
	github.com/prometheus/procfs v0.15.1 // indirect
	github.com/spf13/pflag v1.0.5 // indirect
	go.uber.org/multierr v1.11.0 // indirect
	go.uber.org/zap v1.27.0
	golang.org/x/net v0.33.0 // indirect
	golang.org/x/oauth2 v0.23.0 // indirect
	golang.org/x/sys v0.28.0 // indirect
	golang.org/x/term v0.27.0 // indirect
	golang.org/x/text v0.21.0 // indirect
	golang.org/x/time v0.7.0 // indirect
	gomodules.xyz/jsonpatch/v2 v2.4.0 // indirect
	google.golang.org/protobuf v1.36.1 // indirect
	gopkg.in/inf.v0 v0.9.1 // indirect
	gopkg.in/yaml.v3 v3.0.1 // indirect
	k8s.io/apiextensions-apiserver v0.32.1
	k8s.io/klog/v2 v2.130.1 // indirect
	k8s.io/kube-openapi v0.0.0-20241105132330-32ad38e42d3f // indirect
	k8s.io/utils v0.0.0-20241104100929-3ea5e8cea738
	sigs.k8s.io/json v0.0.0-20241010143419-9aa6b5e7a4b3 // indirect
	sigs.k8s.io/structured-merge-diff/v4 v4.4.2 // indirect
	sigs.k8s.io/yaml v1.4.0 // indirect
)

replace github.com/openshift/api => github.com/openshift/api v0.0.0-20190924102528-32369d4db2ad<|MERGE_RESOLUTION|>--- conflicted
+++ resolved
@@ -45,14 +45,11 @@
 	go.opentelemetry.io/otel v1.28.0 // indirect
 	go.opentelemetry.io/otel/metric v1.28.0 // indirect
 	go.opentelemetry.io/otel/trace v1.28.0 // indirect
-<<<<<<< HEAD
 	golang.org/x/exp v0.0.0-20240719175910-8a7402abbf56 // indirect
 	golang.org/x/sync v0.8.0 // indirect
 	golang.org/x/tools v0.26.0 // indirect
-=======
 	golang.org/x/sync v0.10.0 // indirect
 	golang.org/x/tools v0.28.0 // indirect
->>>>>>> 8bdd1406
 	gopkg.in/evanphx/json-patch.v4 v4.12.0 // indirect
 )
 
