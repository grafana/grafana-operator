package model

import (
	"fmt"

	v1 "k8s.io/api/apps/v1"
	v13 "k8s.io/api/core/v1"
	"k8s.io/apimachinery/pkg/api/resource"
	v12 "k8s.io/apimachinery/pkg/apis/meta/v1"
	"k8s.io/apimachinery/pkg/util/intstr"
	"sigs.k8s.io/controller-runtime/pkg/client"

	"github.com/integr8ly/grafana-operator/v3/pkg/apis/integreatly/v1alpha1"
	"github.com/integr8ly/grafana-operator/v3/pkg/controller/config"
)

const (
	MemoryRequest     = "256Mi"
	CpuRequest        = "100m"
	MemoryLimit       = "1024Mi"
	CpuLimit          = "500m"
	InitMemoryRequest = "100Mi"
	InitCpuRequest    = "50m"
	InitMemoryLimit   = "600Mi"
	InitCpuLimit      = "300m"
)

func getSkipCreateAdminAccount(cr *v1alpha1.Grafana) bool {
	if cr.Spec.Deployment != nil && cr.Spec.Deployment.SkipCreateAdminAccount != nil {
		return *cr.Spec.Deployment.SkipCreateAdminAccount
	}

	return false
}

func getHostNetwork(cr *v1alpha1.Grafana) bool {
	if cr.Spec.Deployment != nil && cr.Spec.Deployment.HostNetwork != nil {
		return *cr.Spec.Deployment.HostNetwork
	}

	return false
}

func getDNSPolicy(cr *v1alpha1.Grafana) v13.DNSPolicy {
	if getHostNetwork(cr) == true {
		return "ClusterFirstWithHostNet"
	}
	return "ClusterFirst"
}

func getInitResources(cr *v1alpha1.Grafana) v13.ResourceRequirements {
	if cr.Spec.InitResources != nil {
		return *cr.Spec.InitResources
	}
	return v13.ResourceRequirements{
		Requests: v13.ResourceList{
			v13.ResourceMemory: resource.MustParse(InitMemoryRequest),
			v13.ResourceCPU:    resource.MustParse(InitCpuRequest),
		},
		Limits: v13.ResourceList{
			v13.ResourceMemory: resource.MustParse(InitMemoryLimit),
			v13.ResourceCPU:    resource.MustParse(InitCpuLimit),
		},
	}
}

func getResources(cr *v1alpha1.Grafana) v13.ResourceRequirements {
	if cr.Spec.Resources != nil {
		return *cr.Spec.Resources
	}
	return v13.ResourceRequirements{
		Requests: v13.ResourceList{
			v13.ResourceMemory: resource.MustParse(MemoryRequest),
			v13.ResourceCPU:    resource.MustParse(CpuRequest),
		},
		Limits: v13.ResourceList{
			v13.ResourceMemory: resource.MustParse(MemoryLimit),
			v13.ResourceCPU:    resource.MustParse(CpuLimit),
		},
	}
}

func getAffinities(cr *v1alpha1.Grafana) *v13.Affinity {
	var affinity = v13.Affinity{}
	if cr.Spec.Deployment != nil && cr.Spec.Deployment.Affinity != nil {
		affinity = *cr.Spec.Deployment.Affinity
	}
	return &affinity
}

func getSecurityContext(cr *v1alpha1.Grafana) *v13.PodSecurityContext {
	var securityContext = v13.PodSecurityContext{}
	if cr.Spec.Deployment != nil && cr.Spec.Deployment.SecurityContext != nil {
		securityContext = *cr.Spec.Deployment.SecurityContext
	}
	return &securityContext
}

func getContainerSecurityContext(cr *v1alpha1.Grafana) *v13.SecurityContext {
	var containerSecurityContext = v13.SecurityContext{}
	if cr.Spec.Deployment != nil && cr.Spec.Deployment.ContainerSecurityContext != nil {
		containerSecurityContext = *cr.Spec.Deployment.ContainerSecurityContext
	}
	return &containerSecurityContext
}

func getReplicas(cr *v1alpha1.Grafana) *int32 {
	var replicas int32 = 1
	if cr.Spec.Deployment == nil {
		return &replicas
	}
	if cr.Spec.Deployment.Replicas <= 0 {
		return &replicas
	} else {
		return &cr.Spec.Deployment.Replicas
	}
}

func getRollingUpdateStrategy() *v1.RollingUpdateDeployment {
	var maxUnaval intstr.IntOrString = intstr.FromString("25%")
	var maxSurge intstr.IntOrString = intstr.FromString("25%")
	return &v1.RollingUpdateDeployment{
		MaxUnavailable: &maxUnaval,
		MaxSurge:       &maxSurge,
	}
}

func getPodAnnotations(cr *v1alpha1.Grafana, existing map[string]string) map[string]string {
	var annotations = map[string]string{}
	// Add fixed annotations
	annotations["prometheus.io/scrape"] = "true"
	annotations["prometheus.io/port"] = fmt.Sprintf("%v", GetGrafanaPort(cr))
	annotations = MergeAnnotations(annotations, existing)

	if cr.Spec.Deployment != nil {
		annotations = MergeAnnotations(cr.Spec.Deployment.Annotations, annotations)
	}
	return annotations
}

func getPodLabels(cr *v1alpha1.Grafana) map[string]string {
	var labels = map[string]string{}
	if cr.Spec.Deployment != nil && cr.Spec.Deployment.Labels != nil {
		labels = cr.Spec.Deployment.Labels
	}
	labels["app"] = GrafanaPodLabel
	return labels
}

func getNodeSelectors(cr *v1alpha1.Grafana) map[string]string {
	var nodeSelector = map[string]string{}

	if cr.Spec.Deployment != nil && cr.Spec.Deployment.NodeSelector != nil {
		nodeSelector = cr.Spec.Deployment.NodeSelector
	}
	return nodeSelector

}

func getTerminationGracePeriod(cr *v1alpha1.Grafana) *int64 {
	var tcp int64 = 30
	if cr.Spec.Deployment != nil && cr.Spec.Deployment.TerminationGracePeriodSeconds != 0 {
		tcp = cr.Spec.Deployment.TerminationGracePeriodSeconds
	}
	return &tcp

}

func getPodPriorityClassName(cr *v1alpha1.Grafana) string {
	if cr.Spec.Deployment != nil {
		return cr.Spec.Deployment.PriorityClassName
	}
	return ""
}

func getTolerations(cr *v1alpha1.Grafana) []v13.Toleration {
	tolerations := []v13.Toleration{}

	if cr.Spec.Deployment != nil && cr.Spec.Deployment.Tolerations != nil {
		for _, val := range cr.Spec.Deployment.Tolerations {
			tolerations = append(tolerations, val)
		}
	}
	return tolerations
}

func getVolumes(cr *v1alpha1.Grafana) []v13.Volume {
	var volumes []v13.Volume
	var volumeOptional bool = true

	// Volume to mount the config file from a config map
	volumes = append(volumes, v13.Volume{
		Name: GrafanaConfigName,
		VolumeSource: v13.VolumeSource{
			ConfigMap: &v13.ConfigMapVolumeSource{
				LocalObjectReference: v13.LocalObjectReference{
					Name: GrafanaConfigName,
				},
			},
		},
	})

	// Volume to store the logs
	volumes = append(volumes, v13.Volume{
		Name: GrafanaLogsVolumeName,
		VolumeSource: v13.VolumeSource{
			EmptyDir: &v13.EmptyDirVolumeSource{},
		},
	})

	// Data volume
	if cr.UsedPersistentVolume() {
		volumes = append(volumes, v13.Volume{
			Name: GrafanaDataVolumeName,
			VolumeSource: v13.VolumeSource{
				PersistentVolumeClaim: &v13.PersistentVolumeClaimVolumeSource{
					ClaimName: GrafanaDataStorageName,
				},
			},
		})
	} else {
		volumes = append(volumes, v13.Volume{
			Name: GrafanaDataVolumeName,
			VolumeSource: v13.VolumeSource{
				EmptyDir: &v13.EmptyDirVolumeSource{},
			},
		})
	}

	// Volume to store the plugins
	volumes = append(volumes, v13.Volume{
		Name: GrafanaPluginsVolumeName,
		VolumeSource: v13.VolumeSource{
			EmptyDir: &v13.EmptyDirVolumeSource{},
		},
	})

	// Volume to store the datasources
	volumes = append(volumes, v13.Volume{
		Name: GrafanaDatasourcesConfigMapName,
		VolumeSource: v13.VolumeSource{
			ConfigMap: &v13.ConfigMapVolumeSource{
				LocalObjectReference: v13.LocalObjectReference{
					Name: GrafanaDatasourcesConfigMapName,
				},
			},
		},
	})

	// Extra volumes for secrets
	for _, secret := range cr.Spec.Secrets {
		volumeName := fmt.Sprintf("secret-%s", secret)
		volumes = append(volumes, v13.Volume{
			Name: volumeName,
			VolumeSource: v13.VolumeSource{
				Secret: &v13.SecretVolumeSource{
					SecretName: secret,
					Optional:   &volumeOptional,
				},
			},
		})
	}

	// Extra volumes for config maps
	for _, configmap := range cr.Spec.ConfigMaps {
		volumeName := fmt.Sprintf("configmap-%s", configmap)
		volumes = append(volumes, v13.Volume{
			Name: volumeName,
			VolumeSource: v13.VolumeSource{
				ConfigMap: &v13.ConfigMapVolumeSource{
					LocalObjectReference: v13.LocalObjectReference{
						Name: configmap,
					},
				},
			},
		})
	}

	// Append user provided extra volumes
	if cr.Spec.Deployment != nil && cr.Spec.Deployment.ExtraVolumes != nil {
		for _, extraVolume := range cr.Spec.Deployment.ExtraVolumes {
			volumes = append(volumes, extraVolume)
		}
	}

	return volumes
}

func getEnvFrom(cr *v1alpha1.Grafana) []v13.EnvFromSource {
	var envFrom []v13.EnvFromSource
	if cr.Spec.Deployment != nil && cr.Spec.Deployment.EnvFrom != nil {
		for _, v := range cr.Spec.Deployment.EnvFrom {
			envFrom = append(envFrom, *v.DeepCopy())
		}
	}
	return envFrom
}

// Don't add grafana specific volume mounts to extra containers and preserve
// pre existing ones
func getExtraContainerVolumeMounts(cr *v1alpha1.Grafana, mounts []v13.VolumeMount) []v13.VolumeMount {
	appendIfEmpty := func(mounts []v13.VolumeMount, mount v13.VolumeMount) []v13.VolumeMount {
		for _, existing := range mounts {
			if existing.Name == mount.Name || existing.MountPath == mount.MountPath {
				return mounts
			}
		}
		return append(mounts, mount)
	}

	for _, secret := range cr.Spec.Secrets {
		mountName := fmt.Sprintf("secret-%s", secret)
		mounts = appendIfEmpty(mounts, v13.VolumeMount{
			Name:      mountName,
			MountPath: config.SecretsMountDir + secret,
		})
	}

	for _, configmap := range cr.Spec.ConfigMaps {
		mountName := fmt.Sprintf("configmap-%s", configmap)
		mounts = appendIfEmpty(mounts, v13.VolumeMount{
			Name:      mountName,
			MountPath: config.ConfigMapsMountDir + configmap,
		})
	}

	if cr.Spec.Deployment != nil && cr.Spec.Deployment.ExtraVolumeMounts != nil {
		for _, extraMount := range cr.Spec.Deployment.ExtraVolumeMounts {
			mounts = appendIfEmpty(mounts, extraMount)
		}
	}

	return mounts
}

func getVolumeMounts(cr *v1alpha1.Grafana) []v13.VolumeMount {
	var mounts []v13.VolumeMount

	mounts = append(mounts, v13.VolumeMount{
		Name:      GrafanaConfigName,
		MountPath: "/etc/grafana/",
	})

	mounts = append(mounts, v13.VolumeMount{
		Name:      GrafanaDataVolumeName,
		MountPath: "/var/lib/grafana",
	})

	mounts = append(mounts, v13.VolumeMount{
		Name:      GrafanaPluginsVolumeName,
		MountPath: "/var/lib/grafana/plugins",
	})

	mounts = append(mounts, v13.VolumeMount{
		Name:      GrafanaLogsVolumeName,
		MountPath: "/var/log/grafana",
	})

	mounts = append(mounts, v13.VolumeMount{
		Name:      GrafanaDatasourcesConfigMapName,
		MountPath: "/etc/grafana/provisioning/datasources",
	})

	for _, secret := range cr.Spec.Secrets {
		mountName := fmt.Sprintf("secret-%s", secret)
		mounts = append(mounts, v13.VolumeMount{
			Name:      mountName,
			MountPath: config.SecretsMountDir + secret,
		})
	}

	for _, configmap := range cr.Spec.ConfigMaps {
		mountName := fmt.Sprintf("configmap-%s", configmap)
		mounts = append(mounts, v13.VolumeMount{
			Name:      mountName,
			MountPath: config.ConfigMapsMountDir + configmap,
		})
	}
	
	if cr.Spec.Deployment != nil && cr.Spec.Deployment.ExtraVolumeMounts != nil {
		for _, extraMount := range cr.Spec.Deployment.ExtraVolumeMounts {
			mounts = append(mounts, extraMount)
		}
	}
	return mounts
}

func getLivenessProbe(cr *v1alpha1.Grafana, delay, timeout, failure int32) *v13.Probe {

	if cr.Spec.LivenessProbeSpec != nil {
		return &v13.Probe{
			Handler: v13.Handler{
				HTTPGet: &v13.HTTPGetAction{
					Path: GrafanaHealthEndpoint,
					Port: intstr.FromInt(GetGrafanaPort(cr)),
				},
			},
			InitialDelaySeconds: cr.Spec.LivenessProbeSpec.InitialDelaySeconds,
			TimeoutSeconds:      cr.Spec.LivenessProbeSpec.TimeOutSeconds,
			PeriodSeconds:       cr.Spec.LivenessProbeSpec.PeriodSeconds,
			SuccessThreshold:    cr.Spec.LivenessProbeSpec.SuccessThreshold,
			FailureThreshold:    cr.Spec.LivenessProbeSpec.FailureThreshold,
		}
	}

	return &v13.Probe{
		Handler: v13.Handler{
			HTTPGet: &v13.HTTPGetAction{
				Path: GrafanaHealthEndpoint,
				Port: intstr.FromInt(GetGrafanaPort(cr)),
			},
		},
		InitialDelaySeconds: delay,
		TimeoutSeconds:      timeout,
		FailureThreshold:    failure,
	}
}

func getReadinessProbe(cr *v1alpha1.Grafana, delay, timeout, failure int32) *v13.Probe {

	if cr.Spec.ReadinessProbeSpec != nil {
		return &v13.Probe{
			Handler: v13.Handler{
				HTTPGet: &v13.HTTPGetAction{
					Path: GrafanaHealthEndpoint,
					Port: intstr.FromInt(GetGrafanaPort(cr)),
				},
			},
			InitialDelaySeconds: cr.Spec.ReadinessProbeSpec.InitialDelaySeconds,
			TimeoutSeconds:      cr.Spec.ReadinessProbeSpec.TimeOutSeconds,
			PeriodSeconds:       cr.Spec.ReadinessProbeSpec.PeriodSeconds,
			SuccessThreshold:    cr.Spec.ReadinessProbeSpec.SuccessThreshold,
			FailureThreshold:    cr.Spec.ReadinessProbeSpec.FailureThreshold,
		}
	}

	return &v13.Probe{
		Handler: v13.Handler{
			HTTPGet: &v13.HTTPGetAction{
				Path: GrafanaHealthEndpoint,
				Port: intstr.FromInt(GetGrafanaPort(cr)),
			},
		},
		InitialDelaySeconds: delay,
		TimeoutSeconds:      timeout,
		FailureThreshold:    failure,
	}
}

func getContainers(cr *v1alpha1.Grafana, configHash, dsHash string) []v13.Container {
	var containers []v13.Container
	var image string

	if cr.Spec.BaseImage != "" {
		image = cr.Spec.BaseImage
	} else {
		cfg := config.GetControllerConfig()
		img := cfg.GetConfigString(config.ConfigGrafanaImage, GrafanaImage)
		tag := cfg.GetConfigString(config.ConfigGrafanaImageTag, GrafanaVersion)
		image = fmt.Sprintf("%s:%s", img, tag)
	}

	container := v13.Container{
		Name:       "grafana",
		Image:      image,
		Args:       []string{"-config=/etc/grafana/grafana.ini"},
		WorkingDir: "",
		Ports: []v13.ContainerPort{
			{
				Name:          "grafana-http",
				ContainerPort: int32(GetGrafanaPort(cr)),
				Protocol:      "TCP",
			},
		},
		Env: []v13.EnvVar{
			{
				Name:  LastConfigEnvVar,
				Value: configHash,
			},
			{
				Name:  LastDatasourcesConfigEnvVar,
				Value: dsHash,
			},
		},
		EnvFrom:                  getEnvFrom(cr),
		Resources:                getResources(cr),
		VolumeMounts:             getVolumeMounts(cr),
		LivenessProbe:            getLivenessProbe(cr, 60, 30, 10),
		ReadinessProbe:           getReadinessProbe(cr, 5, 3, 1),
		TerminationMessagePath:   "/dev/termination-log",
		TerminationMessagePolicy: "File",
		ImagePullPolicy:          "Always",
		SecurityContext:          getContainerSecurityContext(cr),
	}

	if cr.Spec.DBPasswordRef != nil {
		envRef := v13.EnvVar{
			Name: GrafanaDBPasswordEnvVar,
			ValueFrom: &v13.EnvVarSource{
				SecretKeyRef: cr.Spec.DBPasswordRef,
			},
		}
		container.Env = append(container.Env, envRef)
	}
	containers = append(containers, container)

	// Use auto generated admin account?
	if getSkipCreateAdminAccount(cr) == false {
		for i := 0; i < len(containers); i++ {
			containers[i].Env = append(containers[i].Env, v13.EnvVar{
				Name: GrafanaAdminUserEnvVar,
				ValueFrom: &v13.EnvVarSource{
					SecretKeyRef: &v13.SecretKeySelector{
						LocalObjectReference: v13.LocalObjectReference{
							Name: GrafanaAdminSecretName,
						},
						Key: GrafanaAdminUserEnvVar,
					},
				},
			})
			containers[i].Env = append(containers[i].Env, v13.EnvVar{
				Name: GrafanaAdminPasswordEnvVar,
				ValueFrom: &v13.EnvVarSource{
					SecretKeyRef: &v13.SecretKeySelector{
						LocalObjectReference: v13.LocalObjectReference{
							Name: GrafanaAdminSecretName,
						},
						Key: GrafanaAdminPasswordEnvVar,
					},
				}})
		}
	}

	// Add extra containers
	for _, container := range cr.Spec.Containers {
		container.VolumeMounts = getExtraContainerVolumeMounts(cr, container.VolumeMounts)
		containers = append(containers, container)
	}

	return containers
}

func getInitContainers(cr *v1alpha1.Grafana, plugins string) []v13.Container {
	cfg := config.GetControllerConfig()
	var image string
	var tag string
	var repo string

	if cr.Spec.InitImage != "" {
		image = cr.Spec.InitImage
	} else {
		repo = cfg.GetConfigString(config.ConfigPluginsInitContainerImage, config.PluginsInitContainerImage)
		tag = cfg.GetConfigString(config.ConfigPluginsInitContainerTag, config.PluginsInitContainerTag)
		image = fmt.Sprintf("%s:%s", repo, tag)
	}

	return []v13.Container{
		{
			Name:  GrafanaInitContainerName,
			Image: image,
			Env: []v13.EnvVar{
				{
					Name:  "GRAFANA_PLUGINS",
					Value: plugins,
				},
			},
			Resources: getInitResources(cr),
			VolumeMounts: []v13.VolumeMount{
				{
					Name:      GrafanaPluginsVolumeName,
					ReadOnly:  false,
					MountPath: "/opt/plugins",
				},
			},
			TerminationMessagePath:   "/dev/termination-log",
			TerminationMessagePolicy: "File",
<<<<<<< HEAD
			ImagePullPolicy:          "Always",
=======
			ImagePullPolicy:          "IfNotPresent",
>>>>>>> feecb903
			SecurityContext:          getContainerSecurityContext(cr),
		},
	}
}

func getDeploymentSpec(cr *v1alpha1.Grafana, annotations map[string]string, configHash, plugins, dsHash string) v1.DeploymentSpec {
	return v1.DeploymentSpec{
		Replicas: getReplicas(cr),
		Selector: &v12.LabelSelector{
			MatchLabels: map[string]string{
				"app": GrafanaPodLabel,
			},
		},
		Template: v13.PodTemplateSpec{
			ObjectMeta: v12.ObjectMeta{
				Name:        GrafanaDeploymentName,
				Labels:      getPodLabels(cr),
				Annotations: getPodAnnotations(cr, annotations),
			},
			Spec: v13.PodSpec{
				NodeSelector:                  getNodeSelectors(cr),
				Tolerations:                   getTolerations(cr),
				Affinity:                      getAffinities(cr),
				SecurityContext:               getSecurityContext(cr),
				HostNetwork:                   getHostNetwork(cr),
				DNSPolicy:                     getDNSPolicy(cr),
				Volumes:                       getVolumes(cr),
				InitContainers:                getInitContainers(cr, plugins),
				Containers:                    getContainers(cr, configHash, dsHash),
				ServiceAccountName:            GrafanaServiceAccountName,
				TerminationGracePeriodSeconds: getTerminationGracePeriod(cr),
				PriorityClassName:             getPodPriorityClassName(cr),
			},
		},
		Strategy: v1.DeploymentStrategy{
			Type:          "RollingUpdate",
			RollingUpdate: getRollingUpdateStrategy(),
		},
	}
}

func GrafanaDeployment(cr *v1alpha1.Grafana, configHash, dsHash string) *v1.Deployment {
	return &v1.Deployment{
		ObjectMeta: v12.ObjectMeta{
			Name:      GrafanaDeploymentName,
			Namespace: cr.Namespace,
		},
		Spec: getDeploymentSpec(cr, nil, configHash, "", dsHash),
	}
}

func GrafanaDeploymentSelector(cr *v1alpha1.Grafana) client.ObjectKey {
	return client.ObjectKey{
		Namespace: cr.Namespace,
		Name:      GrafanaDeploymentName,
	}
}

func GrafanaDeploymentReconciled(cr *v1alpha1.Grafana, currentState *v1.Deployment, configHash, plugins, dshash string) *v1.Deployment {
	reconciled := currentState.DeepCopy()
	reconciled.Spec = getDeploymentSpec(cr,
		currentState.Spec.Template.Annotations,
		configHash,
		plugins,
		dshash)
	return reconciled
}<|MERGE_RESOLUTION|>--- conflicted
+++ resolved
@@ -376,7 +376,7 @@
 			MountPath: config.ConfigMapsMountDir + configmap,
 		})
 	}
-	
+
 	if cr.Spec.Deployment != nil && cr.Spec.Deployment.ExtraVolumeMounts != nil {
 		for _, extraMount := range cr.Spec.Deployment.ExtraVolumeMounts {
 			mounts = append(mounts, extraMount)
@@ -574,11 +574,7 @@
 			},
 			TerminationMessagePath:   "/dev/termination-log",
 			TerminationMessagePolicy: "File",
-<<<<<<< HEAD
 			ImagePullPolicy:          "Always",
-=======
-			ImagePullPolicy:          "IfNotPresent",
->>>>>>> feecb903
 			SecurityContext:          getContainerSecurityContext(cr),
 		},
 	}
