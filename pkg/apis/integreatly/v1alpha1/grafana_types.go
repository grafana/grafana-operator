--- conflicted
+++ resolved
@@ -18,28 +18,6 @@
 // GrafanaSpec defines the desired state of Grafana
 // +k8s:openapi-gen=true
 type GrafanaSpec struct {
-<<<<<<< HEAD
-	Config                 GrafanaConfig            `json:"config"`
-	Containers             []v1.Container           `json:"containers,omitempty"`
-	DashboardLabelSelector []*metav1.LabelSelector  `json:"dashboardLabelSelector,omitempty"`
-	Ingress                *GrafanaIngress          `json:"ingress,omitempty"`
-	Secrets                []string                 `json:"secrets,omitempty"`
-	ConfigMaps             []string                 `json:"configMaps,omitempty"`
-	Service                *GrafanaService          `json:"service,omitempty"`
-	Deployment             *GrafanaDeployment       `json:"deployment,omitempty"`
-	Resources              *v1.ResourceRequirements `json:"resources,omitempty"`
-	InitResources          *v1.ResourceRequirements `json:"initResources,omitempty"`
-	ServiceAccount         *GrafanaServiceAccount   `json:"serviceAccount,omitempty"`
-	Client                 *GrafanaClient           `json:"client,omitempty"`
-	Compat                 *GrafanaCompat           `json:"compat"`
-	DBPasswordRef          *v1.SecretKeySelector    `json:"dbpasswordref,omitempty"`
-}
-
-// Backwards compatibility switches
-type GrafanaCompat struct {
-	FixAnnotations bool `json:"fixAnnotations"`
-	FixHeights     bool `json:"fixHeights"`
-=======
 	Config                     GrafanaConfig            `json:"config"`
 	Containers                 []v1.Container           `json:"containers,omitempty"`
 	DashboardLabelSelector     []*metav1.LabelSelector  `json:"dashboardLabelSelector,omitempty"`
@@ -58,6 +36,7 @@
 	BaseImage                  string                   `json:"baseImage,omitempty"`
 	LivenessProbeSpec          *LivenessProbeSpec       `json:"livenessProbeSpec,omitempty"`
 	ReadinessProbeSpec         *ReadinessProbeSpec      `json:"readinessProbeSpec,omitempty"`
+	DBPasswordRef          *v1.SecretKeySelector    `json:"dbpasswordref,omitempty"`
 }
 
 type ReadinessProbeSpec struct {
@@ -77,7 +56,6 @@
 
 type JsonnetConfig struct {
 	LibraryLabelSelector *metav1.LabelSelector `json:"libraryLabelSelector,omitempty"`
->>>>>>> fc92a145
 }
 
 // Grafana API client settings
@@ -112,16 +90,6 @@
 
 // GrafanaDeployment provides a means to configure the deployment
 type GrafanaDeployment struct {
-<<<<<<< HEAD
-	Annotations              map[string]string      `json:"annotations,omitempty"`
-	Labels                   map[string]string      `json:"labels,omitempty"`
-	Replicas                 int32                  `json:"replicas"`
-	NodeSelector             map[string]string      `json:"nodeSelector,omitempty"`
-	Tolerations              []v1.Toleration        `json:"tolerations,omitempty"`
-	Affinity                 *v1.Affinity           `json:"affinity,omitempty"`
-	SecurityContext          *v1.PodSecurityContext `json:"securityContext,omitempty"`
-	ContainerSecurityContext *v1.SecurityContext    `json:"containerSecurityContext,omitempty"`
-=======
 	Annotations                   map[string]string      `json:"annotations,omitempty"`
 	Labels                        map[string]string      `json:"labels,omitempty"`
 	Replicas                      int32                  `json:"replicas"`
@@ -134,7 +102,6 @@
 	EnvFrom                       []v1.EnvFromSource     `json:"envFrom,omitempty"`
 	SkipCreateAdminAccount        *bool                  `json:"skipCreateAdminAccount,omitempty"`
 	PriorityClassName             string                 `json:"priorityClassName,omitempty"`
->>>>>>> fc92a145
 }
 
 // GrafanaIngress provides a means to configure the ingress created
