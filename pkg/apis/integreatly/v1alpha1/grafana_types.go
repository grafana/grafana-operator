package v1alpha1

import (
	v12 "github.com/openshift/api/route/v1"
	v1 "k8s.io/api/core/v1"
	metav1 "k8s.io/apimachinery/pkg/apis/meta/v1"
)

type StatusPhase string

var (
	NoPhase          StatusPhase
	PhaseReconciling StatusPhase = "reconciling"
	PhaseFailing     StatusPhase = "failing"
)

// GrafanaSpec defines the desired state of Grafana
// +k8s:openapi-gen=true
type GrafanaSpec struct {
<<<<<<< HEAD
	// INSERT ADDITIONAL SPEC FIELDS - desired state of cluster
	// Important: Run "operator-sdk generate k8s" to regenerate code after modifying this file
	AdminPassword          string                  `json:"adminPassword"`
	AdminUser              string                  `json:"adminUser"`
	Anonymous              bool                    `json:"anonymous"`
	BasicAuth              bool                    `json:"basicAuth"`
	Config                 GrafanaConfig           `json:"config"`
	Containers             []v1.Container          `json:"containers,omitempty"`
	DashboardLabelSelector []*metav1.LabelSelector `json:"dashboardLabelSelector,omitempty"`
	DisableLoginForm       bool                    `json:"disableLoginForm"`
	DisableSignoutMenu     bool                    `json:"disableSignoutMenu"`
	Ingress                GrafanaIngress          `json:"ingress,omitempty"`
	InitialReplicas        int                     `json:"initialReplicas,omitempty"`
	LogLevel               string                  `json:"logLevel"`
	Secrets                []string                `json:"secrets,omitempty"`
	ConfigMaps             []string                `json:"configMaps,omitempty"`
	Service                GrafanaService          `json:"service,omitempty"`
	AuthProxy              GrafanaAuthProxy        `json:"authProxy,omitempty"`
=======
	Config                 GrafanaConfig            `json:"config"`
	Containers             []v1.Container           `json:"containers,omitempty"`
	DashboardLabelSelector []*metav1.LabelSelector  `json:"dashboardLabelSelector,omitempty"`
	Ingress                *GrafanaIngress          `json:"ingress,omitempty"`
	Secrets                []string                 `json:"secrets,omitempty"`
	ConfigMaps             []string                 `json:"configMaps,omitempty"`
	Service                *GrafanaService          `json:"service,omitempty"`
	Deployment             *GrafanaDeployment       `json:"deployment,omitempty"`
	Resources              *v1.ResourceRequirements `json:"resources,omitempty"`
	ServiceAccount         *GrafanaServiceAccount   `json:"serviceAccount,omitempty"`
	Client                 *GrafanaClient           `json:"client,omitempty"`
	Compat                 *GrafanaCompat           `json:"compat"`
}

// Backwards compatibility switches
type GrafanaCompat struct {
	FixAnnotations bool `json:"fixAnnotations"`
	FixHeights     bool `json:"fixHeights"`
}

// Grafana API client settings
type GrafanaClient struct {
	TimeoutSeconds *int `json:"timeout"`
	PreferService  bool `json:"preferService"`
>>>>>>> 11637365
}

// GrafanaService provides a means to configure the service
type GrafanaService struct {
	Annotations map[string]string `json:"annotations,omitempty"`
	Labels      map[string]string `json:"labels,omitempty"`
	Type        v1.ServiceType    `json:"type,omitempty"`
	Ports       []v1.ServicePort  `json:"ports,omitempty"`
}

type GrafanaServiceAccount struct {
	Annotations map[string]string `json:"annotations,omitempty"`
	Labels      map[string]string `json:"labels,omitempty"`
}

// GrafanaDeployment provides a means to configure the deployment
type GrafanaDeployment struct {
	Annotations map[string]string `json:"annotations,omitempty"`
	Labels      map[string]string `json:"labels,omitempty"`
	Replicas    int32             `json:"replicas"`
}

// GrafanaIngress provides a means to configure the ingress created
type GrafanaIngress struct {
	Annotations   map[string]string      `json:"annotations,omitempty"`
	Hostname      string                 `json:"hostname,omitempty"`
	Labels        map[string]string      `json:"labels,omitempty"`
	Path          string                 `json:"path,omitempty"`
	Enabled       bool                   `json:"enabled,omitempty"`
	TLSEnabled    bool                   `json:"tlsEnabled,omitempty"`
	TLSSecretName string                 `json:"tlsSecretName,omitempty"`
	TargetPort    string                 `json:"targetPort,omitempty"`
	Termination   v12.TLSTerminationType `json:"termination,omitempty"`
}

// GrafanaAuthProxy provides a auth proxy
type GrafanaAuthProxy struct {
	Host         string `yaml:"host"`
	Enabled      bool   `yaml:"enabled,omitempty"`
	ClientSecret string `yaml:"client_secret"`
	ClientID     string `yaml:"client_id"`
	Connectors   string `yaml:"connectors"`
}

// +k8s:openapi-gen=true
type Config struct {
	KeystoneConnectorConfig `yaml:"keystone"`
}

type GrafanaAuthProxyConnector struct {
	Type   string `yaml:"type"`
	ID     string `yaml:"id"`
	Name   string `yaml:"name"`
	Config Config `yaml:"config"`
}

type KeystoneConnectorConfig struct {
	Cloud                string    `yaml:"cloud"`
	Domain               string    `yaml:"domain"`
	Host                 string    `yaml:"host"`
	AdminUsername        string    `yaml:"adminUsername"`
	AdminPassword        string    `yaml:"adminPassword"`
	AdminUserDomainName  string    `yaml:"adminUserDomain"`
	AdminProject         string    `yaml:"adminProject"`
	AdminDomain          string    `yaml:"adminDomain"`
	Prompt               string    `yaml:"prompt"`
	AuthScope            AuthScope `yaml:"authScope,omitempty"`
	IncludeRolesInGroups *bool     `yaml:"includeRolesInGroups,omitempty"`
	RoleNameFormat       string    `yaml:"roleNameFormat,omitempty"`
	GroupNameFormat      string    `yaml:"groupNameFormat,omitempty"`
}

type AuthScope struct {
	ProjectID   string `yaml:"projectID,omitempty"`
	ProjectName string `yaml:"projectName,omitempty"`
	DomainID    string `yaml:"domainID,omitempty"`
	DomainName  string `yaml:"domainName,omitempty"`
}

// GrafanaConfig is the configuration for grafana
type GrafanaConfig struct {
	Paths                         *GrafanaConfigPaths                         `json:"paths,omitempty" ini:"paths,omitempty"`
	Server                        *GrafanaConfigServer                        `json:"server,omitempty" ini:"server,omitempty"`
	Database                      *GrafanaConfigDatabase                      `json:"database,omitempty" ini:"database,omitempty"`
	RemoteCache                   *GrafanaConfigRemoteCache                   `json:"remote_cache,omitempty" ini:"remote_cache,omitempty"`
	Security                      *GrafanaConfigSecurity                      `json:"security,omitempty" ini:"security,omitempty"`
	Users                         *GrafanaConfigUsers                         `json:"users,omitempty" ini:"users,omitempty"`
	Auth                          *GrafanaConfigAuth                          `json:"auth,omitempty" ini:"auth,omitempty"`
	AuthBasic                     *GrafanaConfigAuthBasic                     `json:"auth.basic,omitempty" ini:"auth.basic,omitempty"`
	AuthAnonymous                 *GrafanaConfigAuthAnonymous                 `json:"auth.anonymous,omitempty" ini:"auth.anonymous,omitempty"`
	AuthGoogle                    *GrafanaConfigAuthGoogle                    `json:"auth.google,omitempty" ini:"auth.google,omitempty"`
	AuthGithub                    *GrafanaConfigAuthGithub                    `json:"auth.github,omitempty" ini:"auth.github,omitempty"`
	AuthGenericOauth              *GrafanaConfigAuthGenericOauth              `json:"auth.generic_oauth,omitempty" ini:"auth.generic_oauth,omitempty"`
	AuthLdap                      *GrafanaConfigAuthLdap                      `json:"auth.ldap,omitempty" ini:"auth.ldap,omitempty"`
	AuthProxy                     *GrafanaConfigAuthProxy                     `json:"auth.proxy,omitempty" ini:"auth.proxy,omitempty"`
	DataProxy                     *GrafanaConfigDataProxy                     `json:"dataproxy,omitempty" ini:"dataproxy,omitempty"`
	Analytics                     *GrafanaConfigAnalytics                     `json:"analytics,omitempty" ini:"analytics,omitempty"`
	Dashboards                    *GrafanaConfigDashboards                    `json:"dashboards,omitempty" ini:"dashboards,omitempty"`
	Smtp                          *GrafanaConfigSmtp                          `json:"smtp,omitempty" ini:"smtp,omitempty"`
	Log                           *GrafanaConfigLog                           `json:"log,omitempty" ini:"log,omitempty"`
	Metrics                       *GrafanaConfigMetrics                       `json:"metrics,omitempty" ini:"metrics,omitempty"`
	MetricsGraphite               *GrafanaConfigMetricsGraphite               `json:"metrics.graphite,omitempty" ini:"metrics.graphite,omitempty"`
	Snapshots                     *GrafanaConfigSnapshots                     `json:"snapshots,omitempty" ini:"snapshots,omitempty"`
	ExternalImageStorage          *GrafanaConfigExternalImageStorage          `json:"external_image_storage,omitempty" ini:"external_image_storage,omitempty"`
	ExternalImageStorageS3        *GrafanaConfigExternalImageStorageS3        `json:"external_image_storage.s3,omitempty" ini:"external_image_storage.s3,omitempty"`
	ExternalImageStorageWebdav    *GrafanaConfigExternalImageStorageWebdav    `json:"external_image_storage.webdav,omitempty" ini:"external_image_storage.webdav,omitempty"`
	ExternalImageStorageGcs       *GrafanaConfigExternalImageStorageGcs       `json:"external_image_storage.gcs,omitempty" ini:"external_image_storage.gcs,omitempty"`
	ExternalImageStorageAzureBlob *GrafanaConfigExternalImageStorageAzureBlob `json:"external_image_storage.azure_blob,omitempty" ini:"external_image_storage.azure_blob,omitempty"`
	Alerting                      *GrafanaConfigAlerting                      `json:"alerting,omitempty" ini:"alerting,omitempty"`
	Panels                        *GrafanaConfigPanels                        `json:"panels,omitempty" ini:"panels,omitempty"`
	Plugins                       *GrafanaConfigPlugins                       `json:"plugins,omitempty" ini:"plugins,omitempty"`
}

type GrafanaConfigPaths struct {
	TempDataLifetime string `json:"temp_data_lifetime,omitempty" ini:"temp_data_lifetime,omitempty"`
}

type GrafanaConfigServer struct {
	HttpAddr         string `json:"http_addr,omitempty" ini:"http_addr,omitempty"`
	HttpPort         string `json:"http_port,omitempty" ini:"http_port,omitempty"`
	Protocol         string `json:"protocol,omitempty" ini:"protocol,omitempty"`
	Socket           string `json:"socket,omitempty" ini:"socket,omitempty"`
	Domain           string `json:"domain,omitempty" ini:"domain,omitempty"`
	EnforceDomain    *bool  `json:"enforce_domain,omitempty" ini:"enforce_domain"`
	RootUrl          string `json:"root_url,omitempty" ini:"root_url,omitempty"`
	ServeFromSubPath *bool  `json:"serve_from_sub_path,omitempty" ini:"serve_from_sub_path"`
	StaticRootPath   string `json:"static_root_path,omitempty" ini:"static_root_path,omitempty"`
	EnableGzip       *bool  `json:"enable_gzip,omitempty" ini:"enable_gzip"`
	CertFile         string `json:"cert_file,omitempty" ini:"cert_file,omitempty"`
	CertKey          string `json:"cert_key,omitempty" ini:"cert_key,omitempty"`
	RouterLogging    *bool  `json:"router_logging,omitempty" ini:"router_logging"`
}

type GrafanaConfigDatabase struct {
	Url             string `json:"url,omitempty" ini:"url,omitempty"`
	Type            string `json:"type,omitempty" ini:"type,omitempty"`
	Path            string `json:"path,omitempty" ini:"path,omitempty"`
	Host            string `json:"host,omitempty" ini:"host,omitempty"`
	Name            string `json:"name,omitempty" ini:"name,omitempty"`
	User            string `json:"user,omitempty" ini:"user,omitempty"`
	Password        string `json:"password,omitempty" ini:"password,omitempty"`
	SslMode         string `json:"ssl_mode,omitempty" ini:"ssl_mode,omitempty"`
	CaCertPath      string `json:"ca_cert_path,omitempty" ini:"ca_cert_path,omitempty"`
	ClientKeyPath   string `json:"client_key_path,omitempty" ini:"client_key_path,omitempty"`
	ClientCertPath  string `json:"client_cert_path,omitempty" ini:"client_cert_path,omitempty"`
	ServerCertName  string `json:"server_cert_name,omitempty" ini:"server_cert_name,omitempty"`
	MaxIdleConn     *int   `json:"max_idle_conn,omitempty" ini:"max_idle_conn,omitempty"`
	MaxOpenConn     *int   `json:"max_open_conn,omitempty" ini:"max_open_conn,omitempty"`
	ConnMaxLifetime *int   `json:"conn_max_lifetime,omitempty" ini:"conn_max_lifetime,omitempty"`
	LogQueries      *bool  `json:"log_queries,omitempty" ini:"log_queries"`
	CacheMode       string `json:"cache_mode,omitempty" ini:"cache_mode,omitempty"`
}

type GrafanaConfigRemoteCache struct {
	Type    string `json:"type,omitempty" ini:"type,omitempty"`
	ConnStr string `json:"connstr,omitempty" ini:"connstr,omitempty"`
}

type GrafanaConfigSecurity struct {
	AdminUser                            string `json:"admin_user,omitempty" ini:"admin_user,omitempty"`
	AdminPassword                        string `json:"admin_password,omitempty" ini:"admin_password,omitempty"`
	LoginRememberDays                    *int   `json:"login_remember_days,omitempty" ini:"login_remember_days,omitempty"`
	SecretKey                            string `json:"secret_key,omitempty" ini:"secret_key,omitempty"`
	DisableGravatar                      *bool  `json:"disable_gravatar,omitempty" ini:"disable_gravatar"`
	DataSourceProxyWhitelist             string `json:"data_source_proxy_whitelist,omitempty" ini:"data_source_proxy_whitelist,omitempty"`
	CookieSecure                         *bool  `json:"cookie_secure,omitempty" ini:"cookie_secure"`
	CookieSamesite                       string `json:"cookie_samesite,omitempty" ini:"cookie_samesite,omitempty"`
	AllowEmbedding                       *bool  `json:"allow_embedding,omitempty" ini:"allow_embedding"`
	StrictTransportSecurity              *bool  `json:"strict_transport_security,omitempty" ini:"strict_transport_security"`
	StrictTransportSecurityMaxAgeSeconds *int   `json:"strict_transport_security_max_age_seconds,omitempty" ini:"strict_transport_security_max_age_seconds,omitempty"`
	StrictTransportSecurityPreload       *bool  `json:"strict_transport_security_preload,omitempty" ini:"strict_transport_security_preload"`
	StrictTransportSecuritySubdomains    *bool  `json:"strict_transport_security_subdomains,omitempty" ini:"strict_transport_security_subdomains"`
	XContentTypeOptions                  *bool  `json:"x_content_type_options,omitempty" ini:"x_content_type_options"`
	XXssProtection                       *bool  `json:"x_xss_protection,omitempty" ini:"x_xss_protection"`
}

type GrafanaConfigUsers struct {
	AllowSignUp       *bool  `json:"allow_sign_up,omitempty" ini:"allow_sign_up"`
	AllowOrgCreate    *bool  `json:"allow_org_create,omitempty" ini:"allow_org_create"`
	AutoAssignOrg     *bool  `json:"auto_assign_org,omitempty" ini:"auto_assign_org"`
	AutoAssignOrgId   string `json:"auto_assign_org_id,omitempty" ini:"auto_assign_org_id,omitempty"`
	AutoAssignOrgRole string `json:"auto_assign_org_role,omitempty" ini:"auto_assign_org_role,omitempty"`
	ViewersCanEdit    *bool  `json:"viewers_can_edit,omitempty" ini:"viewers_can_edit"`
	EditorsCanAdmin   *bool  `json:"editors_can_admin,omitempty" ini:"editors_can_admin"`
	LoginHint         string `json:"login_hint,omitempty" ini:"login_hint,omitempty"`
	PasswordHint      string `json:"password_hint,omitempty" ini:"password_hint,omitempty"`
}

type GrafanaConfigAuth struct {
	LoginCookieName                  string `json:"login_cookie_name,omitempty" ini:"login_cookie_name,omitempty"`
	LoginMaximumInactiveLifetimeDays *int   `json:"login_maximum_inactive_lifetime_days,omitempty" ini:"login_maximum_inactive_lifetime_days,omitempty"`
	LoginMaximumLifetimeDays         *int   `json:"login_maximum_lifetime_days,omitempty" ini:"login_maximum_lifetime_days,omitempty"`
	TokenRotationIntervalMinutes     *int   `json:"token_rotation_interval_minutes,omitempty" ini:"token_rotation_interval_minutes,omitempty"`
	DisableLoginForm                 *bool  `json:"disable_login_form,omitempty" ini:"disable_login_form"`
	DisableSignoutMenu               *bool  `json:"disable_signout_menu,omitempty" ini:"disable_signout_menu"`
	SignoutRedirectUrl               string `json:"signout_redirect_url,omitempty" ini:"signout_redirect_url,omitempty"`
	OauthAutoLogin                   *bool  `json:"oauth_auto_login,omitempty" ini:"oauth_auto_login"`
}

type GrafanaConfigAuthBasic struct {
	Enabled *bool `json:"enabled,omitempty" ini:"enabled"`
}

type GrafanaConfigAuthAnonymous struct {
	Enabled *bool  `json:"enabled,omitempty" ini:"enabled"`
	OrgName string `json:"org_name,omitempty" ini:"org_name,omitempty"`
	OrgRole string `json:"org_role,omitempty" ini:"org_role,omitempty"`
}

type GrafanaConfigAuthGoogle struct {
	Enabled        *bool  `json:"enabled,omitempty" ini:"enabled"`
	ClientId       string `json:"client_id,omitempty" ini:"client_id,omitempty"`
	ClientSecret   string `json:"client_secret,omitempty" ini:"client_secret,omitempty"`
	Scopes         string `json:"scopes,omitempty" ini:"scopes,omitempty"`
	AuthUrl        string `json:"auth_url,omitempty" ini:"auth_url,omitempty"`
	TokenUrl       string `json:"token_url,omitempty" ini:"token_url,omitempty"`
	AllowedDomains string `json:"allowed_domains,omitempty" ini:"allowed_domains,omitempty"`
	AllowSignUp    *bool  `json:"allow_sign_up,omitempty" ini:"allow_sign_up"`
}

type GrafanaConfigAuthGithub struct {
	Enabled              *bool  `json:"enabled,omitempty" ini:"enabled"`
	AllowSignUp          *bool  `json:"allow_sign_up,omitempty" ini:"allow_sign_up"`
	ClientId             string `json:"client_id,omitempty" ini:"client_id,omitempty"`
	ClientSecret         string `json:"client_secret,omitempty" ini:"client_secret,omitempty"`
	Scopes               string `json:"scopes,omitempty" ini:"scopes,omitempty"`
	AuthUrl              string `json:"auth_url,omitempty" ini:"auth_url,omitempty"`
	TokenUrl             string `json:"token_url,omitempty" ini:"token_url,omitempty"`
	ApiUrl               string `json:"api_url,omitempty" ini:"api_url,omitempty"`
	TeamIds              string `json:"team_ids,omitempty" ini:"team_ids,omitempty"`
	AllowedOrganizations string `json:"allowed_organizations,omitempty" ini:"allowed_organizations,omitempty"`
}

type GrafanaConfigAuthGitlab struct {
	Enabled       *bool  `json:"enabled,omitempty" ini:"enabled"`
	AllowSignUp   *bool  `json:"allow_sign_up,omitempty" ini:"allow_sign_up"`
	ClientId      string `json:"client_id,omitempty" ini:"client_id,omitempty"`
	ClientSecret  string `json:"client_secret,omitempty" ini:"client_secret,omitempty"`
	Scopes        string `json:"scopes,omitempty" ini:"scopes,omitempty"`
	AuthUrl       string `json:"auth_url,omitempty" ini:"auth_url,omitempty"`
	TokenUrl      string `json:"token_url,omitempty" ini:"token_url,omitempty"`
	ApiUrl        string `json:"api_url,omitempty" ini:"api_url,omitempty"`
	AllowedGroups string `json:"allowed_groups,omitempty" ini:"allowed_groups,omitempty"`
}

type GrafanaConfigAuthGenericOauth struct {
<<<<<<< HEAD
	Enabled           bool   `json:"enabled,omitempty" ini:"enabled,omitempty"`
	AllowSignUp       bool   `json:"allow_sign_up,omitempty" ini:"allow_sign_up,omitempty"`
	ClientId          string `json:"client_id,omitempty" ini:"client_id,omitempty"`
	ClientSecret      string `json:"client_secret,omitempty" ini:"client_secret,omitempty"`
	Scopes            string `json:"scopes,omitempty" ini:"scopes,omitempty"`
	AuthUrl           string `json:"auth_url,omitempty" ini:"auth_url,omitempty"`
	TokenUrl          string `json:"token_url,omitempty" ini:"token_url,omitempty"`
	ApiUrl            string `json:"api_url,omitempty" ini:"api_url,omitempty"`
	AllowedDomains    string `json:"allowed_domains,omitempty" ini:"allowed_domains,omitempty"`
	RoleAttributePath string `json:"role_attribute_path,omitempty" ini:"role_attribute_path,omitempty"`
	GroupRoleMap      string `json:"group_role_map,omitempty" ini:"group_role_map,omitempty"`
=======
	Enabled        *bool  `json:"enabled,omitempty" ini:"enabled"`
	AllowSignUp    *bool  `json:"allow_sign_up,omitempty" ini:"allow_sign_up"`
	ClientId       string `json:"client_id,omitempty" ini:"client_id,omitempty"`
	ClientSecret   string `json:"client_secret,omitempty" ini:"client_secret,omitempty"`
	Scopes         string `json:"scopes,omitempty" ini:"scopes,omitempty"`
	AuthUrl        string `json:"auth_url,omitempty" ini:"auth_url,omitempty"`
	TokenUrl       string `json:"token_url,omitempty" ini:"token_url,omitempty"`
	ApiUrl         string `json:"api_url,omitempty" ini:"api_url,omitempty"`
	AllowedDomains string `json:"allowed_domains,omitempty" ini:"allowed_domains,omitempty"`
>>>>>>> 11637365
}

type GrafanaConfigAuthLdap struct {
	Enabled     *bool  `json:"enabled,omitempty" ini:"enabled"`
	AllowSignUp *bool  `json:"allow_sign_up,omitempty" ini:"allow_sign_up"`
	ConfigFile  string `json:"config_file,omitempty" ini:"config_file,omitempty"`
}

type GrafanaConfigAuthProxy struct {
	Enabled          *bool  `json:"enabled,omitempty" ini:"enabled"`
	HeaderName       string `json:"header_name,omitempty" ini:"header_name,omitempty"`
	HeaderProperty   string `json:"header_property,omitempty" ini:"header_property,omitempty"`
	AutoSignUp       *bool  `json:"auto_sign_up,omitempty" ini:"auto_sign_up"`
	LdapSyncTtl      string `json:"ldap_sync_ttl,omitempty" ini:"ldap_sync_ttl,omitempty"`
	Whitelist        string `json:"whitelist,omitempty" ini:"whitelist,omitempty"`
	Headers          string `json:"headers,omitempty" ini:"headers,omitempty"`
	EnableLoginToken *bool  `json:"enable_login_token,omitempty" ini:"enable_login_token"`
}

type GrafanaConfigDataProxy struct {
	Logging        *bool `json:"logging,omitempty" ini:"logging"`
	Timeout        *int  `json:"timeout,omitempty" ini:"timeout,omitempty"`
	SendUserHeader *bool `json:"send_user_header,omitempty" ini:"send_user_header,omitempty"`
}

type GrafanaConfigAnalytics struct {
	ReportingEnabled    *bool  `json:"reporting_enabled,omitempty" ini:"reporting_enabled"`
	GoogleAnalyticsUaId string `json:"google_analytics_ua_id,omitempty" ini:"google_analytics_ua_id,omitempty"`
	CheckForUpdates     *bool  `json:"check_for_updates,omitempty" ini:"check_for_updates"`
}

type GrafanaConfigDashboards struct {
	VersionsToKeep *int `json:"versions_to_keep,omitempty" ini:"versions_to_keep,omitempty"`
}

type GrafanaConfigSmtp struct {
	Enabled      *bool  `json:"enabled,omitempty" ini:"enabled"`
	Host         string `json:"host,omitempty" ini:"host,omitempty"`
	User         string `json:"user,omitempty" ini:"user,omitempty"`
	Password     string `json:"password,omitempty" ini:"password,omitempty"`
	CertFile     string `json:"cert_file,omitempty" ini:"cert_file,omitempty"`
	KeyFile      string `json:"key_file,omitempty" ini:"key_file,omitempty"`
	SkipVerify   *bool  `json:"skip_verify,omitempty" ini:"skip_verify"`
	FromAddress  string `json:"from_address,omitempty" ini:"from_address,omitempty"`
	FromName     string `json:"from_name,omitempty" ini:"from_name,omitempty"`
	EhloIdentity string `json:"ehlo_identity,omitempty" ini:"ehlo_identity,omitempty"`
}

type GrafanaConfigLog struct {
	Mode    string `json:"mode,omitempty" ini:"mode,omitempty"`
	Level   string `json:"level,omitempty" ini:"level,omitempty"`
	Filters string `json:"filters,omitempty" ini:"filters,omitempty"`
}

type GrafanaConfigMetrics struct {
	Enabled           *bool  `json:"enabled,omitempty" ini:"enabled"`
	BasicAuthUsername string `json:"basic_auth_username,omitempty" ini:"basic_auth_username,omitempty"`
	BasicAuthPassword string `json:"basic_auth_password,omitempty" ini:"basic_auth_password,omitempty"`
	IntervalSeconds   *int   `json:"interval_seconds,omitempty" ini:"interval_seconds,omitempty"`
}

type GrafanaConfigMetricsGraphite struct {
	Address string `json:"address,omitempty" ini:"address,omitempty"`
	Prefix  string `json:"prefix,omitempty" ini:"prefix,omitempty"`
}

type GrafanaConfigSnapshots struct {
	ExternalEnabled       *bool  `json:"external_enabled,omitempty" ini:"external_enabled"`
	ExternalSnapshotUrl   string `json:"external_snapshot_url,omitempty" ini:"external_snapshot_url,omitempty"`
	ExternalSnapshotName  string `json:"external_snapshot_name,omitempty" ini:"external_snapshot_name,omitempty"`
	SnapshotRemoveExpired *bool  `json:"snapshot_remove_expired,omitempty" ini:"snapshot_remove_expired"`
}

type GrafanaConfigExternalImageStorage struct {
	Provider string `json:"provider,omitempty" ini:"provider,omitempty"`
}

type GrafanaConfigExternalImageStorageS3 struct {
	Bucket    string `json:"bucket,omitempty" ini:"bucket,omitempty"`
	Region    string `json:"region,omitempty" ini:"region,omitempty"`
	Path      string `json:"path,omitempty" ini:"path,omitempty"`
	BucketUrl string `json:"bucket_url,omitempty" ini:"bucket_url,omitempty"`
	AccessKey string `json:"access_key,omitempty" ini:"access_key,omitempty"`
	SecretKey string `json:"secret_key,omitempty" ini:"secret_key,omitempty"`
}

type GrafanaConfigExternalImageStorageWebdav struct {
	Url       string `json:"url,omitempty" ini:"url,omitempty"`
	PublicUrl string `json:"public_url,omitempty" ini:"public_url,omitempty"`
	Username  string `json:"username,omitempty" ini:"username,omitempty"`
	Password  string `json:"password,omitempty" ini:"password,omitempty"`
}

type GrafanaConfigExternalImageStorageGcs struct {
	KeyFile string `json:"key_file,omitempty" ini:"key_file,omitempty"`
	Bucket  string `json:"bucket,omitempty" ini:"bucket,omitempty"`
	Path    string `json:"path,omitempty" ini:"path,omitempty"`
}

type GrafanaConfigExternalImageStorageAzureBlob struct {
	AccountName   string `json:"account_name,omitempty" ini:"account_name,omitempty"`
	AccountKey    string `json:"account_key,omitempty" ini:"account_key,omitempty"`
	ContainerName string `json:"container_name,omitempty" ini:"container_name,omitempty"`
}

type GrafanaConfigAlerting struct {
	Enabled                    *bool  `json:"enabled,omitempty" ini:"enabled"`
	ExecuteAlerts              *bool  `json:"execute_alerts,omitempty" ini:"execute_alerts"`
	ErrorOrTimeout             string `json:"error_or_timeout,omitempty" ini:"error_or_timeout,omitempty"`
	NodataOrNullvalues         string `json:"nodata_or_nullvalues,omitempty" ini:"nodata_or_nullvalues,omitempty"`
	ConcurrentRenderLimit      *int   `json:"concurrent_render_limit,omitempty" ini:"concurrent_render_limit,omitempty"`
	EvaluationTimeoutSeconds   *int   `json:"evaluation_timeout_seconds,omitempty" ini:"evaluation_timeout_seconds,omitempty"`
	NotificationTimeoutSeconds *int   `json:"notification_timeout_seconds,omitempty" ini:"notification_timeout_seconds,omitempty"`
	MaxAttempts                *int   `json:"max_attempts,omitempty" ini:"max_attempts,omitempty"`
}

type GrafanaConfigPanels struct {
	DisableSanitizeHtml *bool `json:"disable_sanitize_html,omitempty" ini:"disable_sanitize_html"`
}

type GrafanaConfigPlugins struct {
	EnableAlpha *bool `json:"enable_alpha,omitempty" ini:"enable_alpha"`
}

// GrafanaStatus defines the observed state of Grafana
// +k8s:openapi-gen=true
type GrafanaStatus struct {
	Phase               StatusPhase                       `json:"phase"`
	Message             string                            `json:"message"`
	InstalledDashboards map[string][]*GrafanaDashboardRef `json:"dashboards"`
	InstalledPlugins    PluginList                        `json:"installedPlugins"`
	FailedPlugins       PluginList                        `json:"failedPlugins"`
}

// GrafanaPlugin contains information about a single plugin
type GrafanaPlugin struct {
	Name    string `json:"name"`
	Version string `json:"version"`
}

// +k8s:deepcopy-gen:interfaces=k8s.io/apimachinery/pkg/runtime.Object

// Grafana is the Schema for the grafanas API
// +k8s:openapi-gen=true
type Grafana struct {
	metav1.TypeMeta   `json:",inline"`
	metav1.ObjectMeta `json:"metadata,omitempty"`

	Spec   GrafanaSpec   `json:"spec,omitempty"`
	Status GrafanaStatus `json:"status,omitempty"`
}

// +k8s:deepcopy-gen:interfaces=k8s.io/apimachinery/pkg/runtime.Object

// GrafanaList contains a list of Grafana
type GrafanaList struct {
	metav1.TypeMeta `json:",inline"`
	metav1.ListMeta `json:"metadata,omitempty"`
	Items           []Grafana `json:"items"`
}

func init() {
	SchemeBuilder.Register(&Grafana{}, &GrafanaList{})
}<|MERGE_RESOLUTION|>--- conflicted
+++ resolved
@@ -17,7 +17,6 @@
 // GrafanaSpec defines the desired state of Grafana
 // +k8s:openapi-gen=true
 type GrafanaSpec struct {
-<<<<<<< HEAD
 	// INSERT ADDITIONAL SPEC FIELDS - desired state of cluster
 	// Important: Run "operator-sdk generate k8s" to regenerate code after modifying this file
 	AdminPassword          string                  `json:"adminPassword"`
@@ -26,7 +25,6 @@
 	BasicAuth              bool                    `json:"basicAuth"`
 	Config                 GrafanaConfig           `json:"config"`
 	Containers             []v1.Container          `json:"containers,omitempty"`
-	DashboardLabelSelector []*metav1.LabelSelector `json:"dashboardLabelSelector,omitempty"`
 	DisableLoginForm       bool                    `json:"disableLoginForm"`
 	DisableSignoutMenu     bool                    `json:"disableSignoutMenu"`
 	Ingress                GrafanaIngress          `json:"ingress,omitempty"`
@@ -36,14 +34,7 @@
 	ConfigMaps             []string                `json:"configMaps,omitempty"`
 	Service                GrafanaService          `json:"service,omitempty"`
 	AuthProxy              GrafanaAuthProxy        `json:"authProxy,omitempty"`
-=======
-	Config                 GrafanaConfig            `json:"config"`
-	Containers             []v1.Container           `json:"containers,omitempty"`
 	DashboardLabelSelector []*metav1.LabelSelector  `json:"dashboardLabelSelector,omitempty"`
-	Ingress                *GrafanaIngress          `json:"ingress,omitempty"`
-	Secrets                []string                 `json:"secrets,omitempty"`
-	ConfigMaps             []string                 `json:"configMaps,omitempty"`
-	Service                *GrafanaService          `json:"service,omitempty"`
 	Deployment             *GrafanaDeployment       `json:"deployment,omitempty"`
 	Resources              *v1.ResourceRequirements `json:"resources,omitempty"`
 	ServiceAccount         *GrafanaServiceAccount   `json:"serviceAccount,omitempty"`
@@ -61,7 +52,6 @@
 type GrafanaClient struct {
 	TimeoutSeconds *int `json:"timeout"`
 	PreferService  bool `json:"preferService"`
->>>>>>> 11637365
 }
 
 // GrafanaService provides a means to configure the service
@@ -308,7 +298,6 @@
 }
 
 type GrafanaConfigAuthGenericOauth struct {
-<<<<<<< HEAD
 	Enabled           bool   `json:"enabled,omitempty" ini:"enabled,omitempty"`
 	AllowSignUp       bool   `json:"allow_sign_up,omitempty" ini:"allow_sign_up,omitempty"`
 	ClientId          string `json:"client_id,omitempty" ini:"client_id,omitempty"`
@@ -320,17 +309,6 @@
 	AllowedDomains    string `json:"allowed_domains,omitempty" ini:"allowed_domains,omitempty"`
 	RoleAttributePath string `json:"role_attribute_path,omitempty" ini:"role_attribute_path,omitempty"`
 	GroupRoleMap      string `json:"group_role_map,omitempty" ini:"group_role_map,omitempty"`
-=======
-	Enabled        *bool  `json:"enabled,omitempty" ini:"enabled"`
-	AllowSignUp    *bool  `json:"allow_sign_up,omitempty" ini:"allow_sign_up"`
-	ClientId       string `json:"client_id,omitempty" ini:"client_id,omitempty"`
-	ClientSecret   string `json:"client_secret,omitempty" ini:"client_secret,omitempty"`
-	Scopes         string `json:"scopes,omitempty" ini:"scopes,omitempty"`
-	AuthUrl        string `json:"auth_url,omitempty" ini:"auth_url,omitempty"`
-	TokenUrl       string `json:"token_url,omitempty" ini:"token_url,omitempty"`
-	ApiUrl         string `json:"api_url,omitempty" ini:"api_url,omitempty"`
-	AllowedDomains string `json:"allowed_domains,omitempty" ini:"allowed_domains,omitempty"`
->>>>>>> 11637365
 }
 
 type GrafanaConfigAuthLdap struct {
