package v1alpha1

import (
	"crypto/sha1"
	"crypto/sha256"
	"encoding/json"
	"fmt"
	"io"

	corev1 "k8s.io/api/core/v1"
	metav1 "k8s.io/apimachinery/pkg/apis/meta/v1"
)

const GrafanaDashboardKind = "GrafanaDashboard"

// EDIT THIS FILE!  THIS IS SCAFFOLDING FOR YOU TO OWN!
// NOTE: json tags are required.  Any new fields you add must have json tags for the fields to be serialized.

// GrafanaDashboardSpec defines the desired state of GrafanaDashboard
type GrafanaDashboardSpec struct {
	// INSERT ADDITIONAL SPEC FIELDS - desired state of cluster
	// Important: Run "operator-sdk generate k8s" to regenerate code after modifying this file
<<<<<<< HEAD
	Json         string                       `json:"json"`
	Name         string                       `json:"name"`
	Plugins      PluginList                   `json:"plugins,omitempty"`
	Url          string                       `json:"url,omitempty"`
	ConfigMapRef *corev1.ConfigMapKeySelector `json:"configMapRef,omitempty"`
	Datasources  []GrafanaDashboardDatasource `json:"datasources,omitempty"`
	Environment  string                       `json:"environment,omitempty"`
=======
	Json             string                       `json:"json"`
	Jsonnet          string                       `json:"jsonnet"`
	Name             string                       `json:"name"`
	Plugins          PluginList                   `json:"plugins,omitempty"`
	Url              string                       `json:"url,omitempty"`
	ConfigMapRef     *corev1.ConfigMapKeySelector `json:"configMapRef,omitempty"`
	Datasources      []GrafanaDashboardDatasource `json:"datasources,omitempty"`
	CustomFolderName string                       `json:"customFolderName,omitempty"`
>>>>>>> fc92a145
}

type GrafanaDashboardDatasource struct {
	InputName      string `json:"inputName"`
	DatasourceName string `json:"datasourceName"`
}

// Used to keep a dashboard reference without having access to the dashboard
// struct itself
type GrafanaDashboardRef struct {
	Name       string `json:"name"`
	Namespace  string `json:"namespace"`
	UID        string `json:"uid"`
	Hash       string `json:"hash"`
	FolderId   *int64 `json:"folderId"`
	FolderName string `json:"folderName"`
}

// +k8s:deepcopy-gen:interfaces=k8s.io/apimachinery/pkg/runtime.Object

// GrafanaDashboard is the Schema for the grafanadashboards API
// +k8s:openapi-gen=true
type GrafanaDashboard struct {
	metav1.TypeMeta   `json:",inline"`
	metav1.ObjectMeta `json:"metadata,omitempty"`

	Spec GrafanaDashboardSpec `json:"spec,omitempty"`
}

// +k8s:deepcopy-gen:interfaces=k8s.io/apimachinery/pkg/runtime.Object

// GrafanaDashboardList contains a list of GrafanaDashboard
type GrafanaDashboardList struct {
	metav1.TypeMeta `json:",inline"`
	metav1.ListMeta `json:"metadata,omitempty"`
	Items           []GrafanaDashboard `json:"items"`
}

type GrafanaDashboardStatusMessage struct {
	Message   string `json:"message"`
	Timestamp string `json:"timestamp"`
}

func init() {
	SchemeBuilder.Register(&GrafanaDashboard{}, &GrafanaDashboardList{})
}

func (d *GrafanaDashboard) Hash() string {
	hash := sha256.New()

	for _, input := range d.Spec.Datasources {
		io.WriteString(hash, input.DatasourceName)
		io.WriteString(hash, input.InputName)
	}

	io.WriteString(hash, d.Spec.Json)
	io.WriteString(hash, d.Spec.Url)
	io.WriteString(hash, d.Spec.Jsonnet)
	io.WriteString(hash, d.Namespace)
	io.WriteString(hash, d.Spec.CustomFolderName)

	if d.Spec.ConfigMapRef != nil {
		io.WriteString(hash, d.Spec.ConfigMapRef.Name)
		io.WriteString(hash, d.Spec.ConfigMapRef.Key)
	}

	return fmt.Sprintf("%x", hash.Sum(nil))
}

func (d *GrafanaDashboard) Parse(optional string) (map[string]interface{}, error) {
	var dashboardBytes = []byte(d.Spec.Json)
	if optional != "" {
		dashboardBytes = []byte(optional)
	}

	var parsed = make(map[string]interface{})
	err := json.Unmarshal(dashboardBytes, &parsed)
	return parsed, err
}

func (d *GrafanaDashboard) UID() string {
	content, err := d.Parse("")
	if err == nil {
		// Check if the user has defined an uid and if that's the
		// case, use that
		if content["uid"] != nil && content["uid"] != "" {
			return content["uid"].(string)
		}
	}

	// Use sha1 to keep the hash limit at 40 bytes which is what
	// Grafana allows for UIDs
	return fmt.Sprintf("%x", sha1.Sum([]byte(d.Namespace+d.Name)))
}<|MERGE_RESOLUTION|>--- conflicted
+++ resolved
@@ -20,15 +20,6 @@
 type GrafanaDashboardSpec struct {
 	// INSERT ADDITIONAL SPEC FIELDS - desired state of cluster
 	// Important: Run "operator-sdk generate k8s" to regenerate code after modifying this file
-<<<<<<< HEAD
-	Json         string                       `json:"json"`
-	Name         string                       `json:"name"`
-	Plugins      PluginList                   `json:"plugins,omitempty"`
-	Url          string                       `json:"url,omitempty"`
-	ConfigMapRef *corev1.ConfigMapKeySelector `json:"configMapRef,omitempty"`
-	Datasources  []GrafanaDashboardDatasource `json:"datasources,omitempty"`
-	Environment  string                       `json:"environment,omitempty"`
-=======
 	Json             string                       `json:"json"`
 	Jsonnet          string                       `json:"jsonnet"`
 	Name             string                       `json:"name"`
@@ -37,7 +28,7 @@
 	ConfigMapRef     *corev1.ConfigMapKeySelector `json:"configMapRef,omitempty"`
 	Datasources      []GrafanaDashboardDatasource `json:"datasources,omitempty"`
 	CustomFolderName string                       `json:"customFolderName,omitempty"`
->>>>>>> fc92a145
+	Environment  string                       `json:"environment,omitempty"`
 }
 
 type GrafanaDashboardDatasource struct {
