--- conflicted
+++ resolved
@@ -22,14 +22,8 @@
         {{- include "grafana-operator.labels" . | nindent 8 }}
         {{- else }}
         {{- include "grafana-operator.selectorLabels" . | nindent 8 }}
-<<<<<<< HEAD
         {{- end }}
-        {{- with .Values.additionalLabels }}
-        {{- toYaml . | nindent 8 }}
-        {{- end }}
-=======
         app.kubernetes.io/component: operator
->>>>>>> f64b5410
     spec:
       {{- with .Values.imagePullSecrets }}
       imagePullSecrets:
