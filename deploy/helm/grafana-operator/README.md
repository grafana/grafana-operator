---
title: "Helm installation"
linkTitle: "Helm installation"
---

# grafana-operator

[grafana-operator](https://github.com/grafana/grafana-operator) for Kubernetes to manage Grafana instances and grafana resources.

![Type: application](https://img.shields.io/badge/Type-application-informational?style=flat-square) ![AppVersion: v5.16.0](https://img.shields.io/badge/AppVersion-v5.16.0-informational?style=flat-square)

## Installation

This is a OCI helm chart, helm started support OCI in version 3.8.0.

```shell
helm upgrade -i grafana-operator oci://ghcr.io/grafana/helm-charts/grafana-operator --version v5.16.0
```

Sadly helm OCI charts currently don't support searching for available versions of a helm [oci registry](https://github.com/helm/helm/issues/11000).

### Using Terraform

To install the helm chart using terraform, make sure you use the right values for `repository` and `name` as shown below:

```hcl
resource "helm_release" "grafana_kubernetes_operator" {
  name       = "grafana-operator"
  namespace  = "default"
  repository = "oci://ghcr.io/grafana/helm-charts"
  chart      = "grafana-operator"
  verify     = false
  version    = "v5.16.0"
}
```

## Upgrading

Helm does not provide functionality to update custom resource definitions. This can result in the operator misbehaving when a release contains updates to the custom resource definitions.
To avoid issues due to outdated or missing definitions, run the following command before updating an existing installation:

```shell
kubectl apply --server-side --force-conflicts -f https://github.com/grafana/grafana-operator/releases/download/v5.16.0/crds.yaml
```

The `--server-side` and `--force-conflict` flags are required to avoid running into issues with the `kubectl.kubernetes.io/last-applied-configuration` annotation.
By using server side apply, this annotation is not considered. `--force-conflict` allows kubectl to modify fields previously managed by helm.

## Development

For general and helm specific development instructions please read the [CONTRIBUTING.md](../../../CONTRIBUTING.md)

## Out of scope

The chart won't support any configuration of grafana instances or similar. It's only meant to be used to install the grafana-operator.
Deployments of grafana instances using the CRs is supposed to be done outside of the chart.

Currently the plan is not to support networkpolicy. The operators support os diverse configuration that you have to support all options.
It's easier to just manage this configuration outside of the operator.

## Values

| Key | Type | Default | Description |
|-----|------|---------|-------------|
| additionalLabels | object | `{}` | additional labels to add to all resources |
| affinity | object | `{}` | pod affinity |
| dashboard.annotations | object | `{}` | Annotations to add to the Grafana dashboard ConfigMap |
<<<<<<< HEAD
| dashboard.enabled | bool | `false` | Whether to create a ConfigMap containing a dashboard monitoring the operator metrics. Consider enabling this if you are enabling the ServiceMonitor. Optionally, a GrafanaDashboard CR can be manually created pointing to the Grafana.com dashboard ID 22785 https://grafana.com/grafana/dashboards/22785-grafana-operator/ The Grafana.com dashboard is maintained by the community and does not necessarily match the JSON definition in this repository. |
| dashboard.labels | object | `{}` | Labels to add to the Grafana dashboard ConfigMap |
=======
| dashboard.enabled | bool | `false` | Whether to create a ConfigMap containing a dashboard monitoring the operator metrics. Consider enabling this if you are enabling the ServiceMonitor. Optionally, a GrafanaDashboard CR can be manually created pointing to the Grafana.com dashboard ID 22785 https://grafana.com/grafana/dashboards/22785-grafana-operator/ |
| clusterDomain | string | `""` | Sets the `CLUSTER_DOMAIN` environment variable, it defines how internal Kubernetes services managed by the operator are addressed. By default, this is empty, and internal services are addressed without a cluster domain specified, i.e., a relative domain name that will resolve regardless of if a custom domain is configured for the cluster. If you wish to have services addressed using their FQDNs, you can specify the cluster domain explicitly, e.g., "cluster.local" for the default Kubernetes configuration. |
>>>>>>> 26b43f17
| env | list | `[]` | Additional environment variables |
| extraObjects | list | `[]` | Array of extra K8s objects to deploy |
| fullnameOverride | string | `""` | Overrides the fully qualified app name. |
| image.pullPolicy | string | `"IfNotPresent"` | The image pull policy to use in grafana operator container |
| image.repository | string | `"ghcr.io/grafana/grafana-operator"` | grafana operator image repository |
| image.tag | string | `""` | Overrides the image tag whose default is the chart appVersion. |
| imagePullSecrets | list | `[]` | image pull secrets |
| isOpenShift | bool | `false` | Determines if the target cluster is OpenShift. Additional rbac permissions for routes will be added on OpenShift |
| leaderElect | bool | `false` | If you want to run multiple replicas of the grafana-operator, this is not recommended. |
| logging.encoder | string | `"console"` | Log encoding ("console", "json") |
| logging.level | string | `"info"` | Configure the verbosity of logging ("debug", "error", "info") |
| logging.time | string | `"rfc3339"` | Time encoding ("epoch", "iso8601", "millis", "nano", "rfc3339", "rfc3339nano") |
| metricsService.metricsPort | int | `9090` | metrics service port |
| metricsService.pprofPort | int | `8888` | port for the pprof profiling endpoint |
| metricsService.type | string | `"ClusterIP"` | metrics service type |
| nameOverride | string | `""` | Overrides the name of the chart. |
| namespaceOverride | string | `""` | Overrides the namespace name. |
| namespaceScope | bool | `false` | If the operator should run in namespace-scope or not, if true the operator will only be able to manage instances in the same namespace |
| nodeSelector | object | `{}` | pod node selector |
| podAnnotations | object | `{}` | pod annotations |
| podLabels | object | `{}` | pod labels |
| podSecurityContext | object | `{}` | pod security context |
| priorityClassName | string | `""` | pod priority class name |
| rbac.create | bool | `true` | Specifies whether to create the ClusterRole and ClusterRoleBinding. If "namespaceScope" is true or "watchNamespaces" is set, this will create Role and RoleBinding instead. |
| resources | object | `{}` | grafana operator container resources |
| securityContext.allowPrivilegeEscalation | bool | `false` | Whether to allow privilege escalation |
| securityContext.capabilities | object | `{"drop":["ALL"]}` | A list of capabilities to drop |
| securityContext.readOnlyRootFilesystem | bool | `true` | Whether to allow writing to the root filesystem |
| securityContext.runAsNonRoot | bool | `true` | Whether to require a container to run as a non-root user |
| serviceAccount.annotations | object | `{}` | Annotations to add to the service account |
| serviceAccount.create | bool | `true` | Specifies whether a service account should be created |
| serviceAccount.name | string | `""` | The name of the service account to use. If not set and create is true, a name is generated using the fullname template |
| serviceMonitor.additionalLabels | object | `{}` | Set of labels to transfer from the Kubernetes Service onto the target |
| serviceMonitor.enabled | bool | `false` | Whether to create a ServiceMonitor |
| serviceMonitor.interval | string | `"1m"` | Set how frequently Prometheus should scrape |
| serviceMonitor.metricRelabelings | list | `[]` | MetricRelabelConfigs to apply to samples before ingestion |
| serviceMonitor.relabelings | list | `[]` | Set relabel_configs as per https://prometheus.io/docs/prometheus/latest/configuration/configuration/#relabel_config |
| serviceMonitor.scrapeTimeout | string | `"10s"` | Set timeout for scrape |
| serviceMonitor.targetLabels | list | `[]` | Set of labels to transfer from the Kubernetes Service onto the target |
| serviceMonitor.telemetryPath | string | `"/metrics"` | Set path to metrics path |
| tolerations | list | `[]` | pod tolerations |
| watchLabelSelectors | string | `""` | Sets the `WATCH_LABEL_SELECTORS` environment variable, it defines which CRs are watched according to their labels. By default, the operator watches all CRs. To make it watch only a subset of CRs, define the variable as a *stringified label selector*. See also: https://kubernetes.io/docs/concepts/overview/working-with-objects/labels/ Beware: Always label Grafana CRs before enabling to ensure labels are inherited. # Existing Secrets/ConfigMaps referenced in CRs also need to be labeled to continue working. |
| watchNamespaceSelector | string | `""` | Sets the `WATCH_NAMESPACE_SELECTOR` environment variable, it defines which namespaces the operator should be listening for based on a namespace label (e.g. `"environment: dev"`). By default, the operator watches all namespaces. To make it watch only its own namespace, check out `namespaceScope` option instead. |
| watchNamespaces | string | `""` | Sets the `WATCH_NAMESPACE` environment variable, it defines which namespaces the operator should be listening for (e.g. `"grafana, foo"`). By default, the operator watches all namespaces. To make it watch only its own namespace, check out `namespaceScope` option instead. |<|MERGE_RESOLUTION|>--- conflicted
+++ resolved
@@ -64,14 +64,10 @@
 |-----|------|---------|-------------|
 | additionalLabels | object | `{}` | additional labels to add to all resources |
 | affinity | object | `{}` | pod affinity |
+| clusterDomain | string | `""` | Sets the `CLUSTER_DOMAIN` environment variable, it defines how internal Kubernetes services managed by the operator are addressed. By default, this is empty, and internal services are addressed without a cluster domain specified, i.e., a relative domain name that will resolve regardless of if a custom domain is configured for the cluster. If you wish to have services addressed using their FQDNs, you can specify the cluster domain explicitly, e.g., "cluster.local" for the default Kubernetes configuration. |
 | dashboard.annotations | object | `{}` | Annotations to add to the Grafana dashboard ConfigMap |
-<<<<<<< HEAD
 | dashboard.enabled | bool | `false` | Whether to create a ConfigMap containing a dashboard monitoring the operator metrics. Consider enabling this if you are enabling the ServiceMonitor. Optionally, a GrafanaDashboard CR can be manually created pointing to the Grafana.com dashboard ID 22785 https://grafana.com/grafana/dashboards/22785-grafana-operator/ The Grafana.com dashboard is maintained by the community and does not necessarily match the JSON definition in this repository. |
 | dashboard.labels | object | `{}` | Labels to add to the Grafana dashboard ConfigMap |
-=======
-| dashboard.enabled | bool | `false` | Whether to create a ConfigMap containing a dashboard monitoring the operator metrics. Consider enabling this if you are enabling the ServiceMonitor. Optionally, a GrafanaDashboard CR can be manually created pointing to the Grafana.com dashboard ID 22785 https://grafana.com/grafana/dashboards/22785-grafana-operator/ |
-| clusterDomain | string | `""` | Sets the `CLUSTER_DOMAIN` environment variable, it defines how internal Kubernetes services managed by the operator are addressed. By default, this is empty, and internal services are addressed without a cluster domain specified, i.e., a relative domain name that will resolve regardless of if a custom domain is configured for the cluster. If you wish to have services addressed using their FQDNs, you can specify the cluster domain explicitly, e.g., "cluster.local" for the default Kubernetes configuration. |
->>>>>>> 26b43f17
 | env | list | `[]` | Additional environment variables |
 | extraObjects | list | `[]` | Array of extra K8s objects to deploy |
 | fullnameOverride | string | `""` | Overrides the fully qualified app name. |
