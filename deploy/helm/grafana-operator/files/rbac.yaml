---
apiVersion: rbac.authorization.k8s.io/v1
kind: ClusterRole
metadata:
  name: manager-role
rules:
  - apiGroups:
      - ""
    resources:
      - configmaps
      - persistentvolumeclaims
      - secrets
      - serviceaccounts
      - services
    verbs:
      - create
      - delete
      - get
      - list
      - patch
      - update
      - watch
  - apiGroups:
      - ""
    resources:
      - events
    verbs:
      - create
      - get
      - list
      - patch
      - watch
  - apiGroups:
      - apps
    resources:
      - deployments
    verbs:
      - create
      - delete
      - get
      - list
      - patch
      - update
      - watch
  - apiGroups:
      - coordination.k8s.io
    resources:
      - leases
    verbs:
      - create
      - delete
      - get
      - list
      - patch
      - update
      - watch
  - apiGroups:
      - grafana.integreatly.org
    resources:
      - grafanaalertrulegroups
      - grafanacontactpoints
      - grafanadashboards
      - grafanadatasources
      - grafanafolders
      - grafananotificationpolicies
<<<<<<< HEAD
      - grafananotificationpolicyroutes
=======
      - grafananotificationtemplates
>>>>>>> 8bdd1406
      - grafanas
    verbs:
      - create
      - delete
      - get
      - list
      - patch
      - update
      - watch
  - apiGroups:
      - grafana.integreatly.org
    resources:
      - grafanaalertrulegroups/finalizers
      - grafanacontactpoints/finalizers
      - grafanadashboards/finalizers
      - grafanadatasources/finalizers
      - grafanafolders/finalizers
      - grafananotificationpolicies/finalizers
<<<<<<< HEAD
      - grafananotificationpolicyroutes/finalizers
=======
      - grafananotificationtemplates/finalizers
>>>>>>> 8bdd1406
      - grafanas/finalizers
    verbs:
      - update
  - apiGroups:
      - grafana.integreatly.org
    resources:
      - grafanaalertrulegroups/status
      - grafanacontactpoints/status
      - grafanadashboards/status
      - grafanadatasources/status
      - grafanafolders/status
      - grafananotificationpolicies/status
<<<<<<< HEAD
      - grafananotificationpolicyroutes/status
=======
      - grafananotificationtemplates/status
>>>>>>> 8bdd1406
      - grafanas/status
    verbs:
      - get
      - patch
      - update
  - apiGroups:
      - networking.k8s.io
    resources:
      - ingresses
    verbs:
      - create
      - delete
      - get
      - list
      - patch
      - update
      - watch<|MERGE_RESOLUTION|>--- conflicted
+++ resolved
@@ -63,11 +63,8 @@
       - grafanadatasources
       - grafanafolders
       - grafananotificationpolicies
-<<<<<<< HEAD
       - grafananotificationpolicyroutes
-=======
       - grafananotificationtemplates
->>>>>>> 8bdd1406
       - grafanas
     verbs:
       - create
@@ -86,11 +83,8 @@
       - grafanadatasources/finalizers
       - grafanafolders/finalizers
       - grafananotificationpolicies/finalizers
-<<<<<<< HEAD
       - grafananotificationpolicyroutes/finalizers
-=======
       - grafananotificationtemplates/finalizers
->>>>>>> 8bdd1406
       - grafanas/finalizers
     verbs:
       - update
@@ -103,11 +97,8 @@
       - grafanadatasources/status
       - grafanafolders/status
       - grafananotificationpolicies/status
-<<<<<<< HEAD
       - grafananotificationpolicyroutes/status
-=======
       - grafananotificationtemplates/status
->>>>>>> 8bdd1406
       - grafanas/status
     verbs:
       - get
