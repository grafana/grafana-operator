--- conflicted
+++ resolved
@@ -8,20 +8,17 @@
     resources:
       - grafanadashboards
       - grafanadashboards/status
-<<<<<<< HEAD
       - grafananotificationchannels
       - grafananotificationchannels/status
-=======
       - configmaps
->>>>>>> feecb903
-    verbs: ['get', 'list', 'update', 'watch']
+    verbs: ["get", "list", "update", "watch"]
   - apiGroups:
       - ""
     resources:
       - namespaces
-    verbs: ['get', 'list', 'watch']
+    verbs: ["get", "list", "watch"]
   - apiGroups:
       - ""
     resources:
       - events
-    verbs: ['create', 'patch']+    verbs: ["create", "patch"]