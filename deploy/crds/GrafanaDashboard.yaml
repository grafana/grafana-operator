--- conflicted
+++ resolved
@@ -25,29 +25,6 @@
             kind:
               description: 'Kind is a string value representing the REST resource this object represents. Servers may infer this from the endpoint the client submits requests to. Cannot be updated. In CamelCase. More info: https://git.k8s.io/community/contributors/devel/sig-architecture/api-conventions.md#types-kinds'
               type: string
-<<<<<<< HEAD
-            jsonnet:
-              description: Jsonnet source. Has access to grafonnet.
-              type: string
-            url:
-              type: string
-              description: URL to dashboard json
-            datasources:
-              type: array
-              items:
-                description: Input datasources to resolve before importing
-                type: object
-            environment:
-              type: string
-            plugins:
-              type: array
-              items:
-                description: Grafana Plugin Object
-                type: object
-            customFolderName:
-              description: Folder name that this dashboard will be assigned to.
-              type: string
-=======
             metadata:
               type: object
             spec:
@@ -82,6 +59,8 @@
                       - inputName
                     type: object
                   type: array
+                environment:
+                  type: string
                 json:
                   description: 'INSERT ADDITIONAL SPEC FIELDS - desired state of cluster Important: Run "make" to regenerate code after modifying this file'
                   type: string
@@ -111,5 +90,4 @@
       served: true
       storage: true
       subresources:
-        status: {}
->>>>>>> 37353c41
+        status: {}