--- conflicted
+++ resolved
@@ -17,11 +17,7 @@
       serviceAccountName: grafana-operator
       containers:
         - name: grafana-operator
-<<<<<<< HEAD
-          image: infoblox/grafana-operator:v3.7.0-16-gd5a70ddc
-=======
           image: quay.io/integreatly/grafana-operator:v3.10.0
->>>>>>> feecb903
           ports:
             - containerPort: 60000
               name: metrics
